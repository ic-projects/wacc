--- conflicted
+++ resolved
@@ -1,15 +1,13 @@
 // TypeNode
-<<<<<<< HEAD
-TYPE ← t:POINTERTYPE _ {
+TYPE ← t:POINTERTYPE {
 	return ret(t)
-} / t:NONPOINTERTYPE __ {
+} / t:NONPOINTERTYPE _ {
 	return ret(t)
+} / _ {
+	return ret(NewDynamicTypeNode())
 }
 
-NONPOINTERTYPE ← t:(BASETYPE / PAIRTYPE / STRUCTTYPE) array:(_ ARRAYTYPE)* {
-=======
-TYPE ← t:(BASETYPE / PAIRTYPE / STRUCTTYPE) array:(_ ARRAYTYPE)* __ {
->>>>>>> 7ef77181
+NONPOINTERTYPE ← t:(BASETYPE / PAIRTYPE / STRUCTTYPE) array:(_ ARRAYTYPE)* __ {
 
 	if (len(toSlice(array)) > 0) {
 		return ret(NewArrayTypeNode(
@@ -20,8 +18,6 @@
 
 	return ret(t)
 
-} / _ {
-	return ret(NewDynamicTypeNode())
 }
 
 STRUCTTYPE ← '$' i:IDENT {
