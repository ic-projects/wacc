// ProgramNode
START ←_ p:PROGRAM {
	return ret(p)
}

PROGRAM ← ss:(_ STRUCT)* _ "begin" fs:(__ FUNC)* _ stat:STATS _ "end" _ !. {

	main := NewFunctionNode(
		c.getPosition(),
		NewBaseTypeNode(VOID),
		NewIdentifierNode(c.getPosition(), ""),
		[]*ParameterNode{},
		stat.([]StatementNode),
	)

	functions := []*FunctionNode{}
	for _, f := range toSlice(fs) {
		functions = append(functions, getItem(f, 1).(*FunctionNode))
	}
	functions = append(functions, main)

	structs := []*StructNode{}
	for _, s := range toSlice(ss) {
		structs = append(structs, getItem(s, 1).(*StructNode))
	}

	return ret(NewProgram(structs, functions))

} / ss:(_ STRUCT)* _ "begin" fs:(__ FUNC)* _ "end" _ !. {

	functions := []*FunctionNode{}
	for _, f := range toSlice(fs) {
		functions = append(functions, getItem(f, 1).(*FunctionNode))
	}

	structs := []*StructNode{}
	for _, s := range toSlice(ss) {
		structs = append(structs, getItem(s, 1).(*StructNode))
	}

	err := errors.New("Program body empty")

	return NewProgram(structs, functions), err
}

STRUCT ← "struct" __ i:IDENT __ "is" __ ts:STRUCTINTERNALLIST? __ "end" {

	if ts != nil {

		return ret(NewStructNode(
			c.getPosition(),
			i.(*IdentifierNode),
			ts.([]*StructInternalNode),
		))

	} else {

		return ret(NewStructNode(
			c.getPosition(),
			i.(*IdentifierNode),
			[]*StructInternalNode{},
		))

	}
}

STRUCTINTERNALLIST ← s:STRUCTINTERNAL ss:(_ STRUCTINTERNAL)* {

	structList := []*StructInternalNode{s.(*StructInternalNode)}
	for _, p := range toSlice(ss) {
		structList = append(structList, getItem(p, 1).(*StructInternalNode))
	}

	return ret(structList)

}

<<<<<<< HEAD
STRUCTINTERNAL ← t:TYPE __ i:IDENT _ ';' {

	return ret(NewStructInternalNode(
		c.getPosition(),
		i.(*IdentifierNode),
		t.(TypeNode),
	))

}

// FunctionNode
FUNC ← t:TYPE __ i:IDENT _ '(' _ params:PARAMLIST? _ ')' _ "is" __ s:STATS
	   _ "end" {
=======
STRUCTINTERNAL ← t:TYPE _ i:IDENT _ ';' {
	return ret(NewStructInternalNode(c.getPosition(), i.(*IdentifierNode), t.(TypeNode)))
}

// FunctionNode
FUNC ← t:TYPE _ i:IDENT _ '(' _ params:PARAMLIST? _ ')' _ "is" __ s:STATS
       _ "end" {
>>>>>>> 7ef77181

	stats := s.([]StatementNode)
	finalStat := stats[len(stats)-1]

	var err error
	if (!FinalStatIsValid(finalStat)) {
		name := strings.TrimPrefix(i.(*IdentifierNode).String(), "- ")
		errmsg := fmt.Sprintf(
			"Function \"%s\" is not ended with a return or an exit statement",
			name,
		)
		err = errors.New(errmsg)
	}

	if (params != nil) {
		return NewFunctionNode(
			c.getPosition(),
			t.(TypeNode),
			i.(*IdentifierNode),
			params.([]*ParameterNode),
			stats,
		), err
	}

	return NewFunctionNode(
		c.getPosition(),
		t.(TypeNode),
		i.(*IdentifierNode),
		[]*ParameterNode{},
		stats,
	), err

<<<<<<< HEAD
} / t:TYPE __ ident:RESERVED _ '(' _ params:PARAMLIST? _ ')' _ "is" __ s:STATS
	_ "end" {
=======
} / t:TYPE _ ident:RESERVED _ '(' _ params:PARAMLIST? _ ')' _ "is" __ s:STATS
    _ "end" {
>>>>>>> 7ef77181

	name := string(getItem(ident, 0).([]byte))
	errmsg := fmt.Sprintf("Invalid identifier, \"%s\" (reserved)", name)
	err := errors.New(errmsg)

	return NewFunctionNode(
		c.getPosition(),
		t.(TypeNode),
		NewIdentifierNode(c.getPosition(), name),
		[]*ParameterNode{},
		[]StatementNode{},
	), err

}

PARAMLIST ← param:PARAM params:(_ ',' _ PARAM)* {

	paramList := []*ParameterNode{param.(*ParameterNode)}
	for _, p := range toSlice(params) {
		paramList = append(paramList, getItem(p, 3).(*ParameterNode))
	}

	return ret(paramList)

}

// Parameter Node
PARAM ← t:TYPE _ i:IDENT {

	return ret(NewParameterNode(
		c.getPosition(),
		t.(TypeNode),
		i.(*IdentifierNode),
	))

}

// Spacing and Comments
_ "Optional Space" ← ([ \n\t\r] / COMMENT)*
__ "Obligatory Space" ← ([ \n\t\r] / COMMENT)+
COMMENT ← '#' ([^\n])* '\n'<|MERGE_RESOLUTION|>--- conflicted
+++ resolved
@@ -75,29 +75,16 @@
 
 }
 
-<<<<<<< HEAD
-STRUCTINTERNAL ← t:TYPE __ i:IDENT _ ';' {
-
+STRUCTINTERNAL ← t:TYPE _ i:IDENT _ ';' {
 	return ret(NewStructInternalNode(
 		c.getPosition(),
 		i.(*IdentifierNode),
-		t.(TypeNode),
-	))
-
-}
-
-// FunctionNode
-FUNC ← t:TYPE __ i:IDENT _ '(' _ params:PARAMLIST? _ ')' _ "is" __ s:STATS
-	   _ "end" {
-=======
-STRUCTINTERNAL ← t:TYPE _ i:IDENT _ ';' {
-	return ret(NewStructInternalNode(c.getPosition(), i.(*IdentifierNode), t.(TypeNode)))
+		t.(TypeNode)))
 }
 
 // FunctionNode
 FUNC ← t:TYPE _ i:IDENT _ '(' _ params:PARAMLIST? _ ')' _ "is" __ s:STATS
        _ "end" {
->>>>>>> 7ef77181
 
 	stats := s.([]StatementNode)
 	finalStat := stats[len(stats)-1]
@@ -130,13 +117,8 @@
 		stats,
 	), err
 
-<<<<<<< HEAD
-} / t:TYPE __ ident:RESERVED _ '(' _ params:PARAMLIST? _ ')' _ "is" __ s:STATS
-	_ "end" {
-=======
 } / t:TYPE _ ident:RESERVED _ '(' _ params:PARAMLIST? _ ')' _ "is" __ s:STATS
     _ "end" {
->>>>>>> 7ef77181
 
 	name := string(getItem(ident, 0).([]byte))
 	errmsg := fmt.Sprintf("Invalid identifier, \"%s\" (reserved)", name)
