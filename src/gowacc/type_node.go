package main

import (
	"bytes"
	"fmt"
)

// TypeNode is an empty interface for all types to implement.
type TypeNode interface {
	fmt.Stringer
	equals(TypeNode) bool
	String() string
}

/**************** TYPE NODE HELPER FUNCTIONS ****************/

// SizeOf returns the size, in bytes, required to store an element of the given
// type.
func SizeOf(t TypeNode) int {
	switch node := toValue(t).(type) {
	case BaseTypeNode:
		switch node.T {
		case CHAR, BOOL:
			return 1
		}
	}
	return 4
}

func toValue(typeNode TypeNode) TypeNode {
	switch t := typeNode.(type) {
	case *ArrayTypeNode:
		if inside, ok := toValue(t.T).(ArrayTypeNode); ok {
			t.Dim += inside.Dim
			t.T = inside.T
		}
		return *t
	case *PairTypeNode:
		return *t
	case *BaseTypeNode:
		return *t
	case *StructTypeNode:
		return *t
	case *NullTypeNode:
		return *t
	case *DynamicTypeNode:
		t2 := t.getValue()
		if _, ok := t2.(*DynamicTypeNode); ok {
			return t2
		}
		return toValue(t2)
	case ArrayTypeNode:
		if inside, ok := toValue(t.T).(ArrayTypeNode); ok {
			t.Dim += inside.Dim
			t.T = inside.T
		}
		return t
	default:
		return t
	}
}

func validType(T TypeNode, i *IdentifierNode) GenericError {
	switch t := toValue(T).(type) {
	case ArrayTypeNode:
		if validType(t.T, i) != nil {
			return NewCustomError(i.Pos, fmt.Sprint("Unknown dynamic type for ident %s, has type %s", i.Ident, t))
		}
		return nil
	case DynamicTypeNode:
		if len(t.T.poss) > 1 {
			return NewCustomError(i.Pos, fmt.Sprint("Ambiguous dynamic type for ident %s, could be of types %s", i.Ident, t.T.poss))
		}
		if len(t.T.poss) != 1 || validType(t.T.poss[0], i) != nil {
			return NewCustomError(i.Pos, fmt.Sprint("Unknown dynamic type for ident %s, has type %s", i.Ident, t))
		}
		return nil
	case PairTypeNode:
		if validType(t.T1, i) != nil || validType(t.T2, i) != nil {
			return NewCustomError(i.Pos, fmt.Sprint("Unknown dynamic type for ident %s, has type %s", i.Ident, t))
		}
		return nil
	default:
		return nil
	}
}

/******************** BASE TYPE ********************/

// BaseType is a representation of a simple WACC type, that may form a type by
// itself, or as part of a more complex array or pair type.
type BaseType int

const (
	// INT int type
	INT BaseType = iota
	// BOOL bool type
	BOOL
	// CHAR char type
	CHAR
	// STRING string type, but internally represented as an array of chars
	STRING
	// PAIR pair base type, used for nested pairs
	PAIR
	// VOID void type, used for the return type of the main function,
	// as you cannot return from main.
	VOID
)

// String will return the string format of the BaseType. Void returns "int" to
// match the refCompile ast printing.
func (t BaseType) String() string {
	switch t {
	case INT:
		return "int"
	case BOOL:
		return "bool"
	case CHAR:
		return "char"
	case STRING:
		return "string"
	case PAIR:
		return "basePair"
	case VOID:
		return "int"
	}
	return ""
}

/**************** BASE TYPE NODE ****************/

// BaseTypeNode is a struct that stores a BaseType.
type BaseTypeNode struct {
	T BaseType
}

// NewBaseTypeNode builds a BaseTypeNode.
func NewBaseTypeNode(t BaseType) *BaseTypeNode {
	return &BaseTypeNode{
		T: t,
	}
}

func (node BaseTypeNode) String() string {
	return node.T.String()
}

func (node BaseTypeNode) equals(t TypeNode) bool {
	if arr, ok := toValue(t).(BaseTypeNode); ok {
		return node.T == arr.T
	} else if _, ok := toValue(t).(PairTypeNode); ok && node.T == PAIR {
		return true
	}
	return false
}

/**************** ARRAY TYPE NODE ****************/

// ArrayTypeNode stores the type, and dimension of the array. It stores if it is
// a string additionally to distinguish between a char array and a string.
type ArrayTypeNode struct {
	T        TypeNode
	Dim      int
	IsString bool
}

// NewArrayTypeNode returns an initialised ArrayTypeNode. If the type provided
// is an array, it will increase the dimensions of the given array, and return
// it.
func NewArrayTypeNode(t TypeNode, dim int) *ArrayTypeNode {
	if array, ok := t.(*ArrayTypeNode); ok {
		array.Dim += dim
		return array
	}
	return &ArrayTypeNode{
		T:        t,
		Dim:      dim,
		IsString: false,
	}
}

// NewStringArrayTypeNode returns an initialised ArrayTypeNode for a string.
func NewStringArrayTypeNode() *ArrayTypeNode {
	return &ArrayTypeNode{
		T:        NewBaseTypeNode(CHAR),
		Dim:      1,
		IsString: true,
	}
}

func (node ArrayTypeNode) String() string {
	if node == (ArrayTypeNode{}) {
		return fmt.Sprintf("array")
	}
	var buf bytes.Buffer
	if node.IsString {
		buf.WriteString(fmt.Sprintf("string"))
		for i := 0; i < node.Dim-1; i++ {
			buf.WriteString("[]")
		}
	} else {
		buf.WriteString(node.T.String())
		for i := 0; i < node.Dim; i++ {
			buf.WriteString("[]")
		}
	}
	return buf.String()
}

func (node ArrayTypeNode) equals(t TypeNode) bool {
	if arr, ok := toValue(t).(ArrayTypeNode); ok {
		if arr2, ok := toValue(node).(ArrayTypeNode); ok {
			return (arr == ArrayTypeNode{}) || (arr2 == ArrayTypeNode{}) || (arr.Dim == arr2.Dim && arr2.T.equals(arr.T))
		}
	}
	return false
}

/**************** PAIR TYPE NODE ****************/

// PairTypeNode is a struct that stores the types of the first and second
// elements of the pair.
//
// E.g.
//
//  pair(int, int)
type PairTypeNode struct {
	T1 TypeNode
	T2 TypeNode
}

// NewPairTypeNode builds a PairTypeNode.
func NewPairTypeNode(t1 TypeNode, t2 TypeNode) *PairTypeNode {
	return &PairTypeNode{
		T1: t1,
		T2: t2,
	}
}

func (node PairTypeNode) String() string {
	if node == (PairTypeNode{}) {
		return fmt.Sprintf("pair")
	}
	return fmt.Sprintf("pair(%s, %s)", node.T1, node.T2)
}

func (node PairTypeNode) equals(t TypeNode) bool {
	if arr, ok := toValue(t).(PairTypeNode); ok {
		return node.T1.equals(arr.T1) && node.T2.equals(arr.T2)
	} else if arr, ok := toValue(t).(BaseTypeNode); ok && arr.T == PAIR {
		return true
	}
	return false
}

<<<<<<< HEAD
/**************** NULL TYPE NODE ****************/

// NullTypeNode is an empty struct used to represent a null type.
=======
>>>>>>> 7ef77181
type NullTypeNode struct {
}

// NewNullTypeNode builds a NullTypeNode.
func NewNullTypeNode() *NullTypeNode {
	return &NullTypeNode{}
}

func (node NullTypeNode) equals(t TypeNode) bool {
	_, ok := toValue(t).(NullTypeNode)
	return ok
}

func (node NullTypeNode) String() string {
	return "null"
}

<<<<<<< HEAD
/**************** STRUCT TYPE NODE ****************/

// StructTypeNode stores a user-defined type.
type StructTypeNode struct {
	Ident string
}

// NewStructTypeNode builds a StructTypeNode.
=======
type StructTypeNode struct {
	Ident string
	poss  []string
}

>>>>>>> 7ef77181
func NewStructTypeNode(i *IdentifierNode) *StructTypeNode {
	return &StructTypeNode{
		Ident: i.Ident,
		poss:  make([]string, 0),
	}
}

func NewStrucDynamictTypeNode() *StructTypeNode {
	return &StructTypeNode{
		Ident: "",
		poss:  make([]string, 0),
	}
}

func (node StructTypeNode) String() string {
	return fmt.Sprintf("struct %s", node.Ident)
}

func (node StructTypeNode) equals(t TypeNode) bool {
	if arr, ok := toValue(t).(StructTypeNode); ok {
		/*if arr.Ident == "" && node.Ident == "" {
			newSet := make([]string, 0)
			for _, t := range arr.poss {
				for _, t2 := range node.poss {
					if t == t2 {
						newSet = append(newSet, t)
					}
				}
			}

			arr.poss = newSet
			node.poss = newSet
			if len(newSet) == 1 {
				node.Ident = newSet[0]
				arr.Ident = newSet[0]
			}
			return len(newSet) > 0
		}
		if arr.Ident == "" {
			for _, t := range arr.poss {
				if t == node.Ident {
					arr.Ident = t
					return true
				}
			}
		}
		if node.Ident == "" {
			for _, t := range node.poss {
				if t == arr.Ident {
					node.Ident = t
					return true
				}
			}
		}*/
		return arr.Ident == node.Ident
	}
	return false
}

<<<<<<< HEAD
type PointerTypeNode struct {
	T TypeNode
}

func NewPointerTypeNode(t TypeNode) *PointerTypeNode {
	return &PointerTypeNode{
		T: t,
	}
}

func (node PointerTypeNode) String() string {
	return fmt.Sprintf("%s *", node.T.String())
}

func (node PointerTypeNode) equals(t TypeNode) bool {
	if arr, ok := toValue(t).(PointerTypeNode); ok {
		return arr.T.equals(node.T)
	}
	return false
=======
type DynamicTypeNode struct {
	T            *InternalDynamicType
	insidePair   bool
	arrayPointer *ArrayTypeNode
}

type InternalDynamicType struct {
	init     bool
	poss     []TypeNode
	watchers *[]*DynamicTypeNode
}

func NewDynamicTypeNode() *DynamicTypeNode {
	watchers := make([]*DynamicTypeNode, 0)
	node := &DynamicTypeNode{
		T: &InternalDynamicType{
			init:     false,
			poss:     make([]TypeNode, 0),
			watchers: &watchers,
		},
		insidePair: false,
	}
	*node.T.watchers = append(*node.T.watchers, node)
	return node
}

func NewDynamicTypeInsidePairNode() *DynamicTypeNode {
	watchers := make([]*DynamicTypeNode, 0)
	node := &DynamicTypeNode{
		T: &InternalDynamicType{
			init:     false,
			poss:     make([]TypeNode, 0),
			watchers: &watchers,
		},
		insidePair: true,
	}
	*node.T.watchers = append(*node.T.watchers, node)
	return node
}

func (node *DynamicTypeNode) changeToWatch(other *DynamicTypeNode) {
	*other.T.watchers = append(*other.T.watchers, *node.T.watchers...)
	for _, watcher := range *node.T.watchers {
		watcher.T = node.T
	}
	node.T = other.T
}

func (node InternalDynamicType) String() string {
	if node.init {
		if len(node.poss) == 1 {
			return fmt.Sprintf("%s", node.poss[0])
		}
		return fmt.Sprintf("%s", node.poss)
	}
	return fmt.Sprintf("unknown")
}

func (node DynamicTypeNode) String() string {
	return fmt.Sprintf("dynamic (%s) %p", node.T, node.T)
}

func (node DynamicTypeNode) equals(t TypeNode) bool {
	_, ok := node.reduceSet([]TypeNode{t})
	return ok
}

func (node *DynamicTypeNode) getValue() TypeNode {
	if len(node.T.poss) == 1 {
		t := node.T.poss[0]
		if arr, ok := t.(*ArrayTypeNode); ok {
			if arr.T == nil {
				arr := NewArrayTypeNode(NewDynamicTypeNode(), 1)
				arr.T.(*DynamicTypeNode).arrayPointer = arr
				node.T.poss[0] = arr
				t = node.T.poss[0]
			}
			//}
		} else if pair, ok := t.(*PairTypeNode); ok {
			if !node.insidePair {
				if pair.T2 == nil && pair.T1 == nil {
					node.T.poss[0] = NewPairTypeNode(NewDynamicTypeInsidePairNode(), NewDynamicTypeInsidePairNode())
					t = node.T.poss[0]
				} else if pair.T1 == nil {
					pair.T1 = NewDynamicTypeInsidePairNode()
				} else if pair.T2 == nil {
					pair.T2 = NewDynamicTypeInsidePairNode()
				}
			} else {
				node.T.poss[0] = NewBaseTypeNode(PAIR)
				t = node.T.poss[0]
			}
		}
		return t
	}
	return node
}

func (node *DynamicTypeNode) reduce(dyn *DynamicTypeNode) (TypeNode, bool) {
	//fmt.Println(fmt.Sprintf("Special double dynamic reduction"))
	if node.T.init && dyn.T.init {
		if len(node.T.poss) == 1 && len(dyn.T.poss) == 1 {
			if node.T.poss[0].equals(dyn.T.poss[0]) {
				return node.getValue(), true
			} else {
				return nil, false
			}
		}
		t, ok := node.reduceSet(dyn.T.poss)
		if ok {
			dyn.changeToWatch(node)
		}
		return t, ok
	} else if node.T.init && !dyn.T.init {
		dyn.changeToWatch(node)
	} else if !node.T.init && dyn.T.init {
		node.changeToWatch(dyn)
	} else {
		node.changeToWatch(dyn)
		dyn.changeToWatch(node)
		return nil, true
	}
	dyn.changeToWatch(node)
	return node.getValue(), true
}

func (node *DynamicTypeNode) reduceSet(ts []TypeNode) (TypeNode, bool) {
	//fmt.Println(fmt.Sprintf("Reducing %s with %s", node, ts))
	// Dynamic type saw another dynamic type
	if dyn, ok := ts[0].(*DynamicTypeNode); len(ts) == 1 && ok {
		return node.reduce(dyn)
	}
	if node.T.init {
		newSet := make([]TypeNode, 0)
		for _, t := range ts {
			for _, t2 := range node.T.poss {
				if t.equals(t2) {
					newSet = append(newSet, t2)
				}
			}
		}

		// Reduce leaves no possibilities
		if len(newSet) == 0 {
			//fmt.Println(fmt.Sprintf("Reducing failed"))
			return nil, false
		}
		//fmt.Println(fmt.Sprintf("Reducing success"))
		node.T.poss = newSet
	} else {
		//fmt.Println(fmt.Sprintf("Reducing caused init"))
		node.T.init = true
		node.T.poss = ts
	}

	return node.getValue(), true
>>>>>>> 7ef77181
}<|MERGE_RESOLUTION|>--- conflicted
+++ resolved
@@ -9,7 +9,6 @@
 type TypeNode interface {
 	fmt.Stringer
 	equals(TypeNode) bool
-	String() string
 }
 
 /**************** TYPE NODE HELPER FUNCTIONS ****************/
@@ -38,6 +37,8 @@
 	case *PairTypeNode:
 		return *t
 	case *BaseTypeNode:
+		return *t
+	case *PointerTypeNode:
 		return *t
 	case *StructTypeNode:
 		return *t
@@ -253,12 +254,9 @@
 	return false
 }
 
-<<<<<<< HEAD
 /**************** NULL TYPE NODE ****************/
 
 // NullTypeNode is an empty struct used to represent a null type.
-=======
->>>>>>> 7ef77181
 type NullTypeNode struct {
 }
 
@@ -276,22 +274,15 @@
 	return "null"
 }
 
-<<<<<<< HEAD
 /**************** STRUCT TYPE NODE ****************/
 
 // StructTypeNode stores a user-defined type.
 type StructTypeNode struct {
 	Ident string
+	poss  []string
 }
 
 // NewStructTypeNode builds a StructTypeNode.
-=======
-type StructTypeNode struct {
-	Ident string
-	poss  []string
-}
-
->>>>>>> 7ef77181
 func NewStructTypeNode(i *IdentifierNode) *StructTypeNode {
 	return &StructTypeNode{
 		Ident: i.Ident,
@@ -351,7 +342,6 @@
 	return false
 }
 
-<<<<<<< HEAD
 type PointerTypeNode struct {
 	T TypeNode
 }
@@ -371,7 +361,8 @@
 		return arr.T.equals(node.T)
 	}
 	return false
-=======
+}
+
 type DynamicTypeNode struct {
 	T            *InternalDynamicType
 	insidePair   bool
@@ -453,7 +444,9 @@
 		} else if pair, ok := t.(*PairTypeNode); ok {
 			if !node.insidePair {
 				if pair.T2 == nil && pair.T1 == nil {
-					node.T.poss[0] = NewPairTypeNode(NewDynamicTypeInsidePairNode(), NewDynamicTypeInsidePairNode())
+					node.T.poss[0] = NewPairTypeNode(
+						NewDynamicTypeInsidePairNode(),
+						NewDynamicTypeInsidePairNode())
 					t = node.T.poss[0]
 				} else if pair.T1 == nil {
 					pair.T1 = NewDynamicTypeInsidePairNode()
@@ -528,5 +521,4 @@
 	}
 
 	return node.getValue(), true
->>>>>>> 7ef77181
 }