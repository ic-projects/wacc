--- conflicted
+++ resolved
@@ -149,15 +149,7 @@
 }
 
 func (node StructNewNode) String() string {
-<<<<<<< HEAD
 	return writeExpressionsString(fmt.Sprintf("NEW %s\n", node.T), node.Exprs)
-=======
-	var buf bytes.Buffer
-	buf.WriteString(fmt.Sprintf("new %s \n", node.T))
-	for _, e := range node.Exprs {
-		buf.WriteString(Indent(fmt.Sprintf("%s\n", e), "  "))
-	}
-	return buf.String()
 }
 
 type PointerNewNode struct {
@@ -193,5 +185,4 @@
 
 func (node PointerDereferenceNode) String() string {
 	return fmt.Sprintf("- *%s\n", node.Ident.Ident)
->>>>>>> 835754c8
 }