--- conflicted
+++ resolved
@@ -335,15 +335,7 @@
 func (v *CodeGenerator) Leave(programNode ast.ProgramNode) {
 	switch node := programNode.(type) {
 	case ast.Statements:
-<<<<<<< HEAD
 		v.leaveStatements()
-=======
-		v.garbageCollect()
-		if v.symbolTable.CurrentScope.ScopeSize != 0 {
-			v.addToStackPointer(v.symbolTable.CurrentScope.ScopeSize)
-		}
-		v.symbolTable.MoveUpScope()
->>>>>>> 74d6e692
 	case *ast.FunctionNode:
 		v.leaveFunctionNode(node)
 	case *ast.FreeNode:
@@ -357,37 +349,7 @@
 	case *ast.ExitNode:
 		v.leaveExitNode()
 	case *ast.ReturnNode:
-<<<<<<< HEAD
-		v.leaveReturnNode()
-=======
-		// Ensure that we don't garbage collect any pointers returned
-		switch ast.Type(node.Expr, v.symbolTable).(type) {
-		case *ast.PointerTypeNode:
-			v.garbageCollectExcept(node.Expr.(*ast.PointerNewNode).Ident)
-		default:
-			v.garbageCollect()
-		}
-
-		sizeOfAllVariablesInScope := 0
-		for scope := v.symbolTable.CurrentScope; scope !=
-			v.symbolTable.Head; scope = scope.ParentScope {
-			sizeOfAllVariablesInScope += scope.ScopeSize
-		}
-		if sizeOfAllVariablesInScope > 0 {
-			// Cannot add more than 1024 from SP at once, so do it in multiple
-			// iterations.
-
-			// Not using addToStackPointer function as we want v.currentStackPos
-			// to be unchanged.
-			i := sizeOfAllVariablesInScope
-			for ; i > 1024; i -= 1024 {
-				v.addCode("ADD sp, sp, #1024")
-			}
-			v.addCode("ADD sp, sp, #%d", i)
-		}
-		v.addCode("MOV r0, %s", v.getReturnRegister())
-		v.addCode(NewPop(utils.PC).armAssembly())
->>>>>>> 74d6e692
+		v.leaveReturnNode(node)
 	case *ast.PairFirstElementNode:
 		v.leavePairFirstElementNode(node)
 	case *ast.PairSecondElementNode:
