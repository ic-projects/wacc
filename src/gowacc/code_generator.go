package main

import (
	"ast"
	"bufio"
	"bytes"
	"fmt"
	"os"
	"strconv"
	"strings"
	"utils"
)

const (
	malloc  string = "malloc"
	exit    string = "exit"
	div     string = "__aeabi_idiv"
	divmod  string = "__aeabi_idivmod"
	putchar string = "putchar"
)

/**************** CODE GENERATOR STRUCTS ****************/

// ASCIIWord is a struct that stores the length and string of an ASCII string.
type ASCIIWord struct {
	length int
	text   string
}

// NewASCIIWord builds an ASCIIWord.
func NewASCIIWord(length int, text string) ASCIIWord {
	return ASCIIWord{
		length: length,
		text:   text,
	}
}

// Assembly is a struct that stores the different parts of the assembly. It
// stores the .data, .text and global.
type Assembly struct {
	data        map[string](ASCIIWord)
	dataCounter int
	text        []string
	global      map[string]([]string)
}

// NewAssembly builds an Assembly object.
func NewAssembly() *Assembly {
	return &Assembly{
		data:        make(map[string]ASCIIWord),
		dataCounter: 0,
		text:        make([]string, 0),
		global:      make(map[string]([]string)),
	}
}

// String will return the string format of the Assembly code.
func (asm *Assembly) String() string {
	var buf bytes.Buffer
	buf.WriteString(".data\n\n")
	for dname, d := range asm.data {
		buf.WriteString(dname + ":\n")
		buf.WriteString(fmt.Sprintf("\t.word %d\n", d.length))
		buf.WriteString(fmt.Sprintf("\t.ascii \"%s\"\n", d.text))
	}
	buf.WriteString("\n.text\n\n")
	for _, s := range asm.text {
		buf.WriteString(utils.Indent(s, "\t"))
	}
	buf.WriteString(".global main\n")
	for fname, f := range asm.global {
		buf.WriteString(fname + ":\n")
		for _, s := range f {
			buf.WriteString(s)
		}
	}
	buf.WriteString("\n")
	return buf.String()
}

// NumberedCode will return the string format of the Assembly code with line
// numbers.
func (asm *Assembly) NumberedCode() string {
	var buf bytes.Buffer
	for i, line := range strings.Split(asm.String(), "\n") {
		if line != "" {
			buf.WriteString(fmt.Sprintf("%d\t%s\n", i, line))
		}
	}
	return buf.String()
}

// SaveToFile is a function that will save the assembly to the given savepath
// overwriting any file already there.
func (asm *Assembly) SaveToFile(savepath string) error {
	file, err := os.Create(savepath)
	if err != nil {
		return err
	}

	w := bufio.NewWriter(file)
	if _, err = w.WriteString(asm.String()); err != nil {
		return err
	}

	if err := w.Flush(); err != nil {
		return err
	}

	return file.Close()
}

// LocationOf will return the string representation of a Location.
//
// If the Location is an address (that is stored on the heap), it will return
// the stack offset.
func (v *CodeGenerator) LocationOf(loc *utils.Location) Address {
	// Location is a register
	if loc.IsRegister() {
		return RegisterAddress{loc.Register, 0}
	}

	// Location is either a stack offset or an address stored on the stack.
	return RegisterAddress{utils.SP, v.currentStackPos - loc.CurrentPos}
}

// PointerTo returns an int, that when added to SP gives the object's location in
// memory
func (v *CodeGenerator) PointerTo(location *utils.Location) int {
	return v.currentStackPos - location.CurrentPos
}

// GenerateCode is a function that will generate and return the finished
// assembly code for a given AST.
func GenerateCode(
	tree ast.ProgramNode,
	symbolTable *ast.SymbolTable,
) *Assembly {
	codeGen := NewCodeGenerator(symbolTable)

	ast.Walk(codeGen, tree)

	return codeGen.asm
}

// CodeGenerator is a struct that implements EntryExitVisitor to be called with
// Walk. It stores the assembly, a label count (used for ensuring distinct
// labels) the currentFunction (so when we add code we add to the
// currentFunction), a symbolTable, a stack of freeRegisters and
// returnRegisters, a predefined function Library, and the current position of
// the stack.
type CodeGenerator struct {
	asm             *Assembly
	labelCount      int
	currentFunction string
	symbolTable     *ast.SymbolTable
	freeRegisters   *utils.RegisterStack
	returnRegisters *utils.RegisterStack
	library         *Library
	currentStackPos int
}

// NewCodeGenerator returns an initialised CodeGenerator.
func NewCodeGenerator(symbolTable *ast.SymbolTable) *CodeGenerator {
	return &CodeGenerator{
		asm:             NewAssembly(),
		labelCount:      0,
		symbolTable:     symbolTable,
		freeRegisters:   utils.NewRegisterStackWith(utils.FreeRegisters()),
		returnRegisters: utils.NewRegisterStack(),
		library:         GetLibrary(),
		currentStackPos: 0,
	}
}

// addPrint will add the correct type of print function for the type given.
func (v *CodeGenerator) addPrint(t ast.TypeNode) {
	switch node := ast.ToValue(t).(type) {
	case ast.BaseTypeNode:
		switch node.T {
		case ast.BOOL:
			v.callLibraryFunction(AL, printBool)
		case ast.INT:
			v.callLibraryFunction(AL, printInt)
		case ast.CHAR:
			v.addCode(NewBranchL(putchar).armAssembly())
		case ast.PAIR:
			v.callLibraryFunction(AL, printReference)
		}
	case ast.ArrayTypeNode:
		if arr, ok := ast.ToValue(node.T).(ast.BaseTypeNode); ok {
			if arr.T == ast.CHAR {
				v.callLibraryFunction(AL, printString)
				return
			}
		}
		v.callLibraryFunction(AL, printReference)
	case
		ast.PairTypeNode,
		ast.StructTypeNode,
		ast.NullTypeNode,
		ast.PointerTypeNode:
		v.callLibraryFunction(AL, printReference)
	}
}

// addDataWithLabel adds a ascii word to the data section generating a unique
// label
func (v *CodeGenerator) addData(text string) string {
	label := "msg_" + strconv.Itoa(v.asm.dataCounter)
	v.asm.dataCounter++
	v.addDataWithLabel(label, text)
	return label
}

// addDataWithLabel adds a ascii word to the data section using a given label
func (v *CodeGenerator) addDataWithLabel(label string, text string) {
	length := 0
	for i := 0; i < len(text); i++ {
		length++
		if text[i] == '\\' {
			i++
		}
	}
	v.asm.data[label] = NewASCIIWord(length, text)
}

// addCode formats and adds one line of assembly to the correct location in then
// generated assembly code.
func (v *CodeGenerator) addCode(lineFormat string, inputs ...interface{}) {
	v.asm.global[v.currentFunction] = append(v.asm.global[v.currentFunction],
		fmt.Sprintf(lineFormat+"\n", inputs...))
}

// addCode add lines of assembly to the already code part of the generated
// assembly code.
func (v *CodeGenerator) addFunction(name string) {
	v.asm.global[name] = make([]string, 0)
	v.currentFunction = name
}

// callLibraryFunction adds the corresponding predefined function to the
// assembly if it is not already added. It also adds the call to the function to
// the assembly, using call as the instruction before the label.
func (v *CodeGenerator) callLibraryFunction(
	cond Condition,
	function LibraryFunction,
) {
	v.addCode(NewCondBranchL(cond, function.String()).armAssembly())
	v.library.add(v, function)
}

/**************** WALKER FUNCTIONS ****************/

// NoRecurse defines the nodes of the AST which should not be automatically
// walked. This means we can Walk the children in any way we choose.
func (v *CodeGenerator) NoRecurse(programNode ast.ProgramNode) bool {
	switch programNode.(type) {
	case *ast.IfNode,
		*ast.SwitchNode,
		*ast.AssignNode,
		*ast.ArrayLiteralNode,
		*ast.ArrayElementNode,
		*ast.LoopNode,
		*ast.ForLoopNode,
		*ast.NewPairNode,
		*ast.StructNewNode,
		*ast.PointerNewNode,
		*ast.PointerDereferenceNode,
		*ast.ReadNode,
		*ast.FunctionCallNode,
		*ast.BinaryOperatorNode:
		return true
	default:
		return false
	}
}

// Visit will apply the correct rule for the programNode given, to be used with
// Walk.
func (v *CodeGenerator) Visit(programNode ast.ProgramNode) {
	switch node := programNode.(type) {
	case *ast.FunctionNode:
		v.visitFunctionNode(node)
	case ast.Parameters:
<<<<<<< HEAD
		registers := utils.ReturnRegisters()
		parametersFromRegsSize := 0
		parametersFromStackSize := 0
		for n, e := range node {
			dec, _ := v.symbolTable.SearchForIdent(e.Ident.Ident)
			dec.IsDeclared = true
			if n < len(registers) {
				// Go through parameters stored in R0 - R4 first
				parametersFromRegsSize += ast.SizeOf(e.T)
				dec.AddLocation(utils.NewStackOffsetLocation(parametersFromRegsSize))
			} else {
				// Then go through parameters stored on stack
				dec.AddLocation(
					utils.NewStackOffsetLocation(parametersFromStackSize -
						ast.SizeOf(ast.NewBaseTypeNode(ast.INT))))
				parametersFromStackSize -= ast.SizeOf(e.T)
			}
		}

		if parametersFromRegsSize > 0 {
			v.subtractFromStackPointer(parametersFromRegsSize)
		}

		v.symbolTable.CurrentScope.ScopeSize = parametersFromRegsSize
		for n, e := range node {
			dec, _ := v.symbolTable.SearchForIdent(e.Ident.Ident)
			if n < len(registers) {
				if dec.Location.IsAddress() {
					register := v.freeRegisters.Pop()
					v.addCode(NewLoad(
						W, // Address has size of a word
						register,
						v.LocationOf(dec.Location),
					).armAssembly())
					v.addCode(NewStoreReg(
						store(ast.SizeOf(e.T)),
						registers[n],
						register,
					).armAssembly())
					v.freeRegisters.Push(register)
				} else {
					v.addCode(NewStore(
						store(ast.SizeOf(e.T)),
						registers[n],
						v.LocationOf(dec.Location),
					).armAssembly())
				}
			}
		}
	case *ast.AssignNode:
		// Rhs
		ast.Walk(v, node.RHS)
		rhsRegister := v.returnRegisters.Pop()
		// Lhs
		switch lhsNode := node.LHS.(type) {
		case *ast.ArrayElementNode:
			ast.Walk(v, lhsNode)
			lhsRegister := v.getReturnRegister()
			dec := v.symbolTable.SearchForDeclaredIdent(lhsNode.Ident.Ident)
			arr := ast.ToValue(dec.T).(ast.ArrayTypeNode)
			v.addCode(NewStoreReg(
				store(ast.SizeOf(arr.GetDimElement(len(lhsNode.Exprs)))),
				rhsRegister,
				lhsRegister,
			).armAssembly())
		case *ast.StructElementNode:
			ast.Walk(v, lhsNode)
			lhsRegister := v.getReturnRegister()
			v.addCode(NewStoreReg(
				store(ast.SizeOf(lhsNode.StructType.T)),
				rhsRegister,
				lhsRegister,
			).armAssembly())
		case *ast.PairFirstElementNode:
			ast.Walk(v, lhsNode)
			lhsRegister := v.getReturnRegister()
			v.addCode(NewStoreReg(
				store(ast.SizeOf(ast.Type(lhsNode.Expr, v.symbolTable))),
				rhsRegister,
				lhsRegister,
			).armAssembly())
		case *ast.PairSecondElementNode:
			ast.Walk(v, lhsNode)
			lhsRegister := v.getReturnRegister()
			v.addCode(NewStoreReg(
				store(ast.SizeOf(ast.Type(lhsNode.Expr, v.symbolTable))),
				rhsRegister,
				lhsRegister,
			).armAssembly())
		case *ast.IdentifierNode:
			ident := v.symbolTable.SearchForDeclaredIdent(lhsNode.Ident)
			if ident.Location != nil {
				if ident.Location.IsAddress() {
					register := v.freeRegisters.Pop()
					v.addCode(NewLoad(
						W, // Address has size of a word
						register,
						v.LocationOf(ident.Location),
					).armAssembly())
					v.addCode(NewStoreReg(
						store(ast.SizeOf(ident.T)),
						rhsRegister,
						register,
					).armAssembly())
					v.freeRegisters.Push(register)
				} else {
					v.addCode(NewStore(
						store(ast.SizeOf(ident.T)),
						rhsRegister,
						v.LocationOf(ident.Location),
					).armAssembly())
				}
			}
		case *ast.PointerDereferenceNode:
			ast.Walk(v, lhsNode.Ident)
			lhsRegister := v.getReturnRegister()
			v.addCode(NewStoreReg(
				store(ast.SizeOf(ast.Type(lhsNode, v.symbolTable))),
				rhsRegister,
				lhsRegister,
			).armAssembly())
		}
		v.freeRegisters.Push(rhsRegister)
=======
		v.visitParameters(node)
	case *ast.AssignNode:
		v.visitAssignNode(node)
>>>>>>> cfeb8360
	case *ast.ReadNode:
		v.visitReadNode(node)
	case *ast.IfNode:
		v.visitIfNode(node)
	case *ast.SwitchNode:
<<<<<<< HEAD
		labelNumber := v.labelCount
		endLabel := fmt.Sprintf("END%d", labelNumber)
		v.labelCount++
		ast.Walk(v, node.Expr)
		r := v.returnRegisters.Pop()
		for i, c := range node.Cases {
			caseLabel := fmt.Sprintf("CASE%d_%d", labelNumber, i)
			if !c.IsDefault {
				for _, e := range c.Exprs {
					ast.Walk(v, e)
					v.addCode("CMP %s, %s", v.getReturnRegister(), r)
					v.addCode(NewCondBranch(EQ, caseLabel).armAssembly())
				}
			} else {
				v.addCode(NewBranch(caseLabel).armAssembly())
			}
		}
		v.addCode(NewBranch(endLabel).armAssembly())
		v.freeRegisters.Push(r)
		for i, c := range node.Cases {
			caseLabel := fmt.Sprintf("CASE%d_%d", labelNumber, i)
			v.addCode("%s:", caseLabel)
			ast.Walk(v, c.Stats)
			v.addCode(NewBranch(endLabel).armAssembly())
		}
		v.addCode("%s:", endLabel)
=======
		v.visitSwitchNode(node)
>>>>>>> cfeb8360
	case *ast.LoopNode:
		v.visitLoopNode(node)
	case *ast.ForLoopNode:
		v.visitForLoopNode(node)
	case *ast.IdentifierNode:
<<<<<<< HEAD
		dec := v.symbolTable.SearchForDeclaredIdent(node.Ident)
		if dec.Location.IsAddress() {
			register := v.freeRegisters.Pop()
			v.addCode(NewLoad(
				W, // Address has size of a word
				register,
				v.LocationOf(dec.Location),
			).armAssembly())
			v.addCode(NewLoadReg(
				load(ast.SizeOf(dec.T)),
				v.getFreeRegister(),
				register,
			).armAssembly())
			v.freeRegisters.Push(register)
		} else {
			v.addCode(NewLoad(
				load(ast.SizeOf(dec.T)),
				v.getFreeRegister(),
				v.LocationOf(dec.Location),
			).armAssembly())
		}
=======
		v.visitIdentifierNode(node)
>>>>>>> cfeb8360
	case *ast.ArrayElementNode:
		v.visitArrayElementNode(node)
	case *ast.StructElementNode:
		v.visitStructElementNode(node)
	case *ast.ArrayLiteralNode:
		v.visitArrayLiteralNode(node)
	case *ast.StructNewNode:
<<<<<<< HEAD
		register := v.getFreeRegister()

		v.addCode(NewLoad(
			W,
			utils.R0,
			ConstantAddress(node.StructNode.MemorySize),
		).armAssembly())
		v.addCode(NewBranchL("malloc").armAssembly())
		v.addCode("MOV %s, r0", register)
		for index, n := range node.StructNode.Types {
			ast.Walk(v, node.Exprs[index])
			exprRegister := v.getReturnRegister()
			v.addCode(NewStoreRegOffset(
				store(ast.SizeOf(n.T)),
				exprRegister,
				register,
				n.MemoryOffset,
			).armAssembly())
		}
	case *ast.PointerNewNode:
		register := v.getFreeRegister()

		dec := v.symbolTable.SearchForDeclaredIdent(node.Ident.Ident)
		ast.Walk(v, node.Ident)
		valueReg := v.getReturnRegister()

		if !dec.Location.IsAddress() {
			// Make space for the variable
			v.addCode("LDR r0, =%d", ast.SizeOf(ast.ToValue(dec.T)))
			v.addCode("BL malloc")
			v.addCode("MOV %s, r0", register)

			// Move the variable value onto the heap space
			v.addCode(NewStoreReg(
				store(ast.SizeOf(ast.ToValue(dec.T))),
				valueReg,
				register,
			).armAssembly())

			if dec.Location.IsStackOffset() {
				// Replace variable stored on stack with address to variable stored on
				// heap.
				v.addCode(NewStore(
					W, // Address has size of a word
					register,
					v.LocationOf(dec.Location),
				).armAssembly())

				// Change the Location type to be an address on the heap
				dec.Location.IsOnHeap = true
			} else if dec.Location.IsRegister() {
				// Change the Location type to be an address on the heap
				dec.Location.Register = utils.UNDEFINED
				dec.Location.IsOnHeap = true
				dec.Location.CurrentPos = v.currentStackPos

				// Store the address on stack
				v.addCode("PUSH {%s}", register)

				// Note that addresses are 4 bytes in size
				v.addToStackPointer(4)
			}
		} else {
			// Store the address in the return register
			v.addCode(NewLoad(
				W, // Address has size of a word
				register,
				v.LocationOf(dec.Location),
			).armAssembly())
		}
	case *ast.PointerDereferenceNode:
		ast.Walk(v, node.Ident)
		register := v.returnRegisters.Peek()
		v.addCode("LDR %s, [%s]", register, register)
=======
		v.visitStructNewNode(node)
>>>>>>> cfeb8360
	case *ast.NewPairNode:
		v.visitNewPairNode(node)
	case *ast.FunctionCallNode:
		v.visitFunctionCallNode(node)
	case *ast.IntegerLiteralNode:
		v.visitIntegerLiteralNode(node)
	case *ast.BooleanLiteralNode:
		v.visitBooleanLiteralNode(node)
	case *ast.CharacterLiteralNode:
		v.visitCharacterLiteralNode(node)
	case *ast.StringLiteralNode:
		v.visitStringLiteralNode(node)
	case *ast.NullNode:
		v.visitNullNode()
	case *ast.BinaryOperatorNode:
		v.visitBinaryOperatorNode(node)
	case ast.Statements:
		v.visitStatements()
	}
}

// Leave will be called to leave the current node.
func (v *CodeGenerator) Leave(programNode ast.ProgramNode) {
	switch node := programNode.(type) {
	case ast.Statements:
		v.leaveStatements()
	case *ast.FunctionNode:
		v.leaveFunctionNode(node)
	case *ast.FreeNode:
		v.leaveFreeNode()
	case *ast.DeclareNode:
<<<<<<< HEAD
		dec, _ := v.symbolTable.SearchForIdentInCurrentScope(node.Ident.Ident)
		dec.IsDeclared = true
		if dec.Location != nil {
			if dec.Location.IsAddress() {
				register := v.freeRegisters.Pop()
				v.addCode(NewLoad(
					W, // Address has size of a word
					register,
					v.LocationOf(dec.Location),
				).armAssembly())
				v.addCode(NewStoreReg(
					store(ast.SizeOf(dec.T)),
					v.getReturnRegister(),
					register,
				).armAssembly())
				v.freeRegisters.Push(register)
			} else {
				v.addCode(NewStore(
					store(ast.SizeOf(dec.T)),
					v.getReturnRegister(),
					v.LocationOf(dec.Location),
				).armAssembly())
			}
		}
=======
		v.leaveDeclareNode(node)
>>>>>>> cfeb8360
	case *ast.PrintNode:
		v.leavePrintNode(node)
	case *ast.PrintlnNode:
		v.leavePrintlnNode(node)
	case *ast.ExitNode:
		v.leaveExitNode()
	case *ast.ReturnNode:
		v.leaveReturnNode()
	case *ast.PairFirstElementNode:
		v.leavePairFirstElementNode(node)
	case *ast.PairSecondElementNode:
		v.leavePairSecondElementNode(node)
	case *ast.UnaryOperatorNode:
		v.leaveUnaryOperatorNode(node)
	}
}

/**************** HELPER FUNCTIONS ****************/

// addToStackPointer increments the stack pointer by the size parameter.
// If size is greater than 1024 then it will increment in multiple iterations.
func (v *CodeGenerator) addToStackPointer(size int) {
	// Cannot add more than 1024 from SP at once, so do it in multiple
	// iterations.
	i := size
	v.currentStackPos -= i
	for ; i > 1024; i -= 1024 {
		v.addCode("ADD sp, sp, #1024")
	}
	v.addCode("ADD sp, sp, #%d", i)
}

// subtractFromStackPointer decrements the stack pointer by the size parameter.
// If size is greater than 1024 then it will decrement in multiple iterations.
func (v *CodeGenerator) subtractFromStackPointer(size int) {
	// Cannot subtract more than 1024 from SP at once, so do it in multiple
	// iterations.
	i := size
	v.currentStackPos += size
	for ; i > 1024; i -= 1024 {
		v.addCode("SUB sp, sp, #1024")
	}
	v.addCode("SUB sp, sp, #%d", i)
}

// getFreeRegister pops a register from freeRegisters, and returns it
// after pushing it onto the returnRegisters.
func (v *CodeGenerator) getFreeRegister() utils.Register {
	register := v.freeRegisters.Pop()
	v.returnRegisters.Push(register)
	return register
}

// getFreeRegister pops a register from returnRegister, and returns it
// after pushing it onto the freeRegisters.
func (v *CodeGenerator) getReturnRegister() utils.Register {
	register := v.returnRegisters.Pop()
	v.freeRegisters.Push(register)
	return register
}

// store will return "STRB" if the passed paramater is one, "STR" otherwise.
func store(size int) Size {
	if size == 1 {
		return B
	}
	return W
}

// load will return "LDRB" if the passed paramater is one, "LDR" otherwise.
func load(size int) Size {
	if size == 1 {
		return SB
	}
	return W
}<|MERGE_RESOLUTION|>--- conflicted
+++ resolved
@@ -283,200 +283,21 @@
 	case *ast.FunctionNode:
 		v.visitFunctionNode(node)
 	case ast.Parameters:
-<<<<<<< HEAD
-		registers := utils.ReturnRegisters()
-		parametersFromRegsSize := 0
-		parametersFromStackSize := 0
-		for n, e := range node {
-			dec, _ := v.symbolTable.SearchForIdent(e.Ident.Ident)
-			dec.IsDeclared = true
-			if n < len(registers) {
-				// Go through parameters stored in R0 - R4 first
-				parametersFromRegsSize += ast.SizeOf(e.T)
-				dec.AddLocation(utils.NewStackOffsetLocation(parametersFromRegsSize))
-			} else {
-				// Then go through parameters stored on stack
-				dec.AddLocation(
-					utils.NewStackOffsetLocation(parametersFromStackSize -
-						ast.SizeOf(ast.NewBaseTypeNode(ast.INT))))
-				parametersFromStackSize -= ast.SizeOf(e.T)
-			}
-		}
-
-		if parametersFromRegsSize > 0 {
-			v.subtractFromStackPointer(parametersFromRegsSize)
-		}
-
-		v.symbolTable.CurrentScope.ScopeSize = parametersFromRegsSize
-		for n, e := range node {
-			dec, _ := v.symbolTable.SearchForIdent(e.Ident.Ident)
-			if n < len(registers) {
-				if dec.Location.IsAddress() {
-					register := v.freeRegisters.Pop()
-					v.addCode(NewLoad(
-						W, // Address has size of a word
-						register,
-						v.LocationOf(dec.Location),
-					).armAssembly())
-					v.addCode(NewStoreReg(
-						store(ast.SizeOf(e.T)),
-						registers[n],
-						register,
-					).armAssembly())
-					v.freeRegisters.Push(register)
-				} else {
-					v.addCode(NewStore(
-						store(ast.SizeOf(e.T)),
-						registers[n],
-						v.LocationOf(dec.Location),
-					).armAssembly())
-				}
-			}
-		}
-	case *ast.AssignNode:
-		// Rhs
-		ast.Walk(v, node.RHS)
-		rhsRegister := v.returnRegisters.Pop()
-		// Lhs
-		switch lhsNode := node.LHS.(type) {
-		case *ast.ArrayElementNode:
-			ast.Walk(v, lhsNode)
-			lhsRegister := v.getReturnRegister()
-			dec := v.symbolTable.SearchForDeclaredIdent(lhsNode.Ident.Ident)
-			arr := ast.ToValue(dec.T).(ast.ArrayTypeNode)
-			v.addCode(NewStoreReg(
-				store(ast.SizeOf(arr.GetDimElement(len(lhsNode.Exprs)))),
-				rhsRegister,
-				lhsRegister,
-			).armAssembly())
-		case *ast.StructElementNode:
-			ast.Walk(v, lhsNode)
-			lhsRegister := v.getReturnRegister()
-			v.addCode(NewStoreReg(
-				store(ast.SizeOf(lhsNode.StructType.T)),
-				rhsRegister,
-				lhsRegister,
-			).armAssembly())
-		case *ast.PairFirstElementNode:
-			ast.Walk(v, lhsNode)
-			lhsRegister := v.getReturnRegister()
-			v.addCode(NewStoreReg(
-				store(ast.SizeOf(ast.Type(lhsNode.Expr, v.symbolTable))),
-				rhsRegister,
-				lhsRegister,
-			).armAssembly())
-		case *ast.PairSecondElementNode:
-			ast.Walk(v, lhsNode)
-			lhsRegister := v.getReturnRegister()
-			v.addCode(NewStoreReg(
-				store(ast.SizeOf(ast.Type(lhsNode.Expr, v.symbolTable))),
-				rhsRegister,
-				lhsRegister,
-			).armAssembly())
-		case *ast.IdentifierNode:
-			ident := v.symbolTable.SearchForDeclaredIdent(lhsNode.Ident)
-			if ident.Location != nil {
-				if ident.Location.IsAddress() {
-					register := v.freeRegisters.Pop()
-					v.addCode(NewLoad(
-						W, // Address has size of a word
-						register,
-						v.LocationOf(ident.Location),
-					).armAssembly())
-					v.addCode(NewStoreReg(
-						store(ast.SizeOf(ident.T)),
-						rhsRegister,
-						register,
-					).armAssembly())
-					v.freeRegisters.Push(register)
-				} else {
-					v.addCode(NewStore(
-						store(ast.SizeOf(ident.T)),
-						rhsRegister,
-						v.LocationOf(ident.Location),
-					).armAssembly())
-				}
-			}
-		case *ast.PointerDereferenceNode:
-			ast.Walk(v, lhsNode.Ident)
-			lhsRegister := v.getReturnRegister()
-			v.addCode(NewStoreReg(
-				store(ast.SizeOf(ast.Type(lhsNode, v.symbolTable))),
-				rhsRegister,
-				lhsRegister,
-			).armAssembly())
-		}
-		v.freeRegisters.Push(rhsRegister)
-=======
 		v.visitParameters(node)
 	case *ast.AssignNode:
 		v.visitAssignNode(node)
->>>>>>> cfeb8360
 	case *ast.ReadNode:
 		v.visitReadNode(node)
 	case *ast.IfNode:
 		v.visitIfNode(node)
 	case *ast.SwitchNode:
-<<<<<<< HEAD
-		labelNumber := v.labelCount
-		endLabel := fmt.Sprintf("END%d", labelNumber)
-		v.labelCount++
-		ast.Walk(v, node.Expr)
-		r := v.returnRegisters.Pop()
-		for i, c := range node.Cases {
-			caseLabel := fmt.Sprintf("CASE%d_%d", labelNumber, i)
-			if !c.IsDefault {
-				for _, e := range c.Exprs {
-					ast.Walk(v, e)
-					v.addCode("CMP %s, %s", v.getReturnRegister(), r)
-					v.addCode(NewCondBranch(EQ, caseLabel).armAssembly())
-				}
-			} else {
-				v.addCode(NewBranch(caseLabel).armAssembly())
-			}
-		}
-		v.addCode(NewBranch(endLabel).armAssembly())
-		v.freeRegisters.Push(r)
-		for i, c := range node.Cases {
-			caseLabel := fmt.Sprintf("CASE%d_%d", labelNumber, i)
-			v.addCode("%s:", caseLabel)
-			ast.Walk(v, c.Stats)
-			v.addCode(NewBranch(endLabel).armAssembly())
-		}
-		v.addCode("%s:", endLabel)
-=======
 		v.visitSwitchNode(node)
->>>>>>> cfeb8360
 	case *ast.LoopNode:
 		v.visitLoopNode(node)
 	case *ast.ForLoopNode:
 		v.visitForLoopNode(node)
 	case *ast.IdentifierNode:
-<<<<<<< HEAD
-		dec := v.symbolTable.SearchForDeclaredIdent(node.Ident)
-		if dec.Location.IsAddress() {
-			register := v.freeRegisters.Pop()
-			v.addCode(NewLoad(
-				W, // Address has size of a word
-				register,
-				v.LocationOf(dec.Location),
-			).armAssembly())
-			v.addCode(NewLoadReg(
-				load(ast.SizeOf(dec.T)),
-				v.getFreeRegister(),
-				register,
-			).armAssembly())
-			v.freeRegisters.Push(register)
-		} else {
-			v.addCode(NewLoad(
-				load(ast.SizeOf(dec.T)),
-				v.getFreeRegister(),
-				v.LocationOf(dec.Location),
-			).armAssembly())
-		}
-=======
 		v.visitIdentifierNode(node)
->>>>>>> cfeb8360
 	case *ast.ArrayElementNode:
 		v.visitArrayElementNode(node)
 	case *ast.StructElementNode:
@@ -484,84 +305,11 @@
 	case *ast.ArrayLiteralNode:
 		v.visitArrayLiteralNode(node)
 	case *ast.StructNewNode:
-<<<<<<< HEAD
-		register := v.getFreeRegister()
-
-		v.addCode(NewLoad(
-			W,
-			utils.R0,
-			ConstantAddress(node.StructNode.MemorySize),
-		).armAssembly())
-		v.addCode(NewBranchL("malloc").armAssembly())
-		v.addCode("MOV %s, r0", register)
-		for index, n := range node.StructNode.Types {
-			ast.Walk(v, node.Exprs[index])
-			exprRegister := v.getReturnRegister()
-			v.addCode(NewStoreRegOffset(
-				store(ast.SizeOf(n.T)),
-				exprRegister,
-				register,
-				n.MemoryOffset,
-			).armAssembly())
-		}
+		v.visitStructNewNode(node)
 	case *ast.PointerNewNode:
-		register := v.getFreeRegister()
-
-		dec := v.symbolTable.SearchForDeclaredIdent(node.Ident.Ident)
-		ast.Walk(v, node.Ident)
-		valueReg := v.getReturnRegister()
-
-		if !dec.Location.IsAddress() {
-			// Make space for the variable
-			v.addCode("LDR r0, =%d", ast.SizeOf(ast.ToValue(dec.T)))
-			v.addCode("BL malloc")
-			v.addCode("MOV %s, r0", register)
-
-			// Move the variable value onto the heap space
-			v.addCode(NewStoreReg(
-				store(ast.SizeOf(ast.ToValue(dec.T))),
-				valueReg,
-				register,
-			).armAssembly())
-
-			if dec.Location.IsStackOffset() {
-				// Replace variable stored on stack with address to variable stored on
-				// heap.
-				v.addCode(NewStore(
-					W, // Address has size of a word
-					register,
-					v.LocationOf(dec.Location),
-				).armAssembly())
-
-				// Change the Location type to be an address on the heap
-				dec.Location.IsOnHeap = true
-			} else if dec.Location.IsRegister() {
-				// Change the Location type to be an address on the heap
-				dec.Location.Register = utils.UNDEFINED
-				dec.Location.IsOnHeap = true
-				dec.Location.CurrentPos = v.currentStackPos
-
-				// Store the address on stack
-				v.addCode("PUSH {%s}", register)
-
-				// Note that addresses are 4 bytes in size
-				v.addToStackPointer(4)
-			}
-		} else {
-			// Store the address in the return register
-			v.addCode(NewLoad(
-				W, // Address has size of a word
-				register,
-				v.LocationOf(dec.Location),
-			).armAssembly())
-		}
+		v.visitPointerNewNode(node)
 	case *ast.PointerDereferenceNode:
-		ast.Walk(v, node.Ident)
-		register := v.returnRegisters.Peek()
-		v.addCode("LDR %s, [%s]", register, register)
-=======
-		v.visitStructNewNode(node)
->>>>>>> cfeb8360
+		v.visitPointerDereferenceNode(node)
 	case *ast.NewPairNode:
 		v.visitNewPairNode(node)
 	case *ast.FunctionCallNode:
@@ -593,34 +341,7 @@
 	case *ast.FreeNode:
 		v.leaveFreeNode()
 	case *ast.DeclareNode:
-<<<<<<< HEAD
-		dec, _ := v.symbolTable.SearchForIdentInCurrentScope(node.Ident.Ident)
-		dec.IsDeclared = true
-		if dec.Location != nil {
-			if dec.Location.IsAddress() {
-				register := v.freeRegisters.Pop()
-				v.addCode(NewLoad(
-					W, // Address has size of a word
-					register,
-					v.LocationOf(dec.Location),
-				).armAssembly())
-				v.addCode(NewStoreReg(
-					store(ast.SizeOf(dec.T)),
-					v.getReturnRegister(),
-					register,
-				).armAssembly())
-				v.freeRegisters.Push(register)
-			} else {
-				v.addCode(NewStore(
-					store(ast.SizeOf(dec.T)),
-					v.getReturnRegister(),
-					v.LocationOf(dec.Location),
-				).armAssembly())
-			}
-		}
-=======
 		v.leaveDeclareNode(node)
->>>>>>> cfeb8360
 	case *ast.PrintNode:
 		v.leavePrintNode(node)
 	case *ast.PrintlnNode:
