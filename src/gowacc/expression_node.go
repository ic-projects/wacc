package main

import (
	"bytes"
	"fmt"
	"strconv"
)

// ExpressionNode is an empty interface for expression nodes to implement.
type ExpressionNode interface {
	fmt.Stringer
}

/**************** EXPRESSION HELPER FUNCTIONS ****************/

// Type returns the correct TypeNode for a given ExpressionNode
func Type(e ExpressionNode, s *SymbolTable) TypeNode {
	switch node := e.(type) {
	case *BinaryOperatorNode:
		switch node.Op {
		case MUL, DIV, MOD, ADD, SUB:
			return NewBaseTypeNode(INT)
		case GT, GEQ, LT, LEQ, EQ, NEQ, AND, OR:
			return NewBaseTypeNode(BOOL)
		}
	case *UnaryOperatorNode:
		switch node.Op {
		case NOT:
			return NewBaseTypeNode(BOOL)
		case NEG, LEN, ORD:
			return NewBaseTypeNode(INT)
		case CHR:
			return NewBaseTypeNode(CHAR)
		}
	case *NullNode:
		return NewNullTypeNode()
	case *PairTypeNode:
		return NewBaseTypeNode(PAIR)
	case *IntegerLiteralNode:
		return NewBaseTypeNode(INT)
	case *BooleanLiteralNode:
		return NewBaseTypeNode(BOOL)
	case *CharacterLiteralNode:
		return NewBaseTypeNode(CHAR)
	case *StringLiteralNode:
		return NewStringArrayTypeNode()
	case *ArrayElementNode:
		a, _ := s.SearchForIdent(node.Ident.Ident)
<<<<<<< HEAD
		arr := a.T.(*ArrayTypeNode)
		dimLeft := arr.Dim - len(node.Exprs)
		if dimLeft == 0 {
=======
		arr := toValue(a.T).(ArrayTypeNode)
		if dimLeft := arr.Dim - len(node.Exprs); dimLeft == 0 {
>>>>>>> 7ef77181
			return arr.T
		}
<<<<<<< HEAD
		return NewArrayTypeNode(arr.T, dimLeft)
=======
	case *DynamicTypeNode:
		return node.getValue()
>>>>>>> 7ef77181
	case *StructElementNode:
		return node.stuctType.T
	case *IdentifierNode:
		v, _ := s.SearchForIdent(node.Ident)
		return v.T
	}
	return nil
}

// BuildBinOpTree is a function that builds the correct tree of binary operation
// when given the first expression, a list of the remaining binary operators and
// expressions and the position inside the source file (used for error
// messages).
//
// The list of remaining binary operators and expressions is given in the form
// [[space, BinaryOperator, space, Expression], ...]
// where space is ignored.
func BuildBinOpTree(
	first ExpressionNode,
	list []interface{},
	position Position,
) ExpressionNode {
	if len(list) > 1 {
		// Generate the LHS expression node
		var toParse []interface{}
		for i := 0; i < len(list)-1; i++ {
			toParse = append(toParse, list[i])
		}
		lhs := BuildBinOpTree(first, toParse, position)

		// Get the RHS node
		// Note that last is in the form [space, BinaryOperator, space,
		// Expression],So we use last[1] to get the BinaryOperator and last[3]
		// to get the Expression
		last := list[len(list)-1].([]interface{})
		return NewBinaryOperatorNode(
			position,
			last[1].(BinaryOperator),
			lhs,
			last[3].(ExpressionNode),
		)
	}
	return NewBinaryOperatorNode(
		position,
		list[0].([]interface{})[1].(BinaryOperator),
		first,
		list[0].([]interface{})[3].(ExpressionNode),
	)
}

/**************** UNARY OPERATOR ****************/

// UnaryOperator is an enum which defines the different unary operators.
type UnaryOperator int

const (
	// NOT Not (!)
	NOT UnaryOperator = iota
	// NEG Negate (-)
	NEG
	// LEN Length (len)
	LEN
	// ORD Ordinate (ord)
	ORD
	// CHR Character (chr)
	CHR
)

func (unOp UnaryOperator) String() string {
	switch unOp {
	case NOT:
		return "- !"
	case NEG:
		return "- -"
	case LEN:
		return "- len"
	case ORD:
		return "- ord"
	case CHR:
		return "- chr"
	}
	return "ERROR"
}

/**************** BINARY OPERATOR ****************/

// BinaryOperator is an enum which defines the different binary operators.
type BinaryOperator int

const (
	// MUL Multiply (*)
	MUL BinaryOperator = iota
	// DIV Divide (/)
	DIV
	// MOD Modulus (%)
	MOD
	// ADD Add (+)
	ADD
	// SUB Subtract (-)
	SUB
	// GT Greater than (>)
	GT
	// GEQ Greater than or equal to (>=)
	GEQ
	// LT Less than (<)
	LT
	// LEQ Less than or equal to (<=)
	LEQ
	// EQ Equal (==)
	EQ
	// NEQ Not equal (!=)
	NEQ
	// AND And (&&)
	AND
	// OR Or (||)
	OR
)

func (binOp BinaryOperator) String() string {
	switch binOp {
	case OR:
		return "- ||"
	case AND:
		return "- &&"
	case MUL:
		return "- *"
	case DIV:
		return "- /"
	case MOD:
		return "- %"
	case SUB:
		return "- -"
	case ADD:
		return "- +"
	case GEQ:
		return "- >="
	case GT:
		return "- >"
	case LEQ:
		return "- <="
	case LT:
		return "- <"
	case EQ:
		return "- =="
	case NEQ:
		return "- !="
	}
	return "ERROR"
}

/**************** INTEGER LITERAL NODE ****************/

// IntegerLiteralNode is a struct which stores the position and value of an
// integer literal.
//
// E.g.
//  7
type IntegerLiteralNode struct {
	Pos Position
	Val int
}

// NewIntegerLiteralNode builds an IntegerLiteralNode
func NewIntegerLiteralNode(pos Position, val int) *IntegerLiteralNode {
	return &IntegerLiteralNode{
		Pos: pos,
		Val: val,
	}
}

func (node IntegerLiteralNode) String() string {
	return fmt.Sprintf("- %d", node.Val)
}

/**************** BOOLEAN LITERAL NODE ****************/

// BooleanLiteralNode is a struct which stores the position and value of a
// boolean literal.
//
// E.g.
//  false
type BooleanLiteralNode struct {
	Pos Position
	Val bool
}

// NewBooleanLiteralNode builds an BooleanLiteralNode
func NewBooleanLiteralNode(pos Position, val bool) *BooleanLiteralNode {
	return &BooleanLiteralNode{
		Pos: pos,
		Val: val,
	}
}

func (node BooleanLiteralNode) String() string {
	return fmt.Sprintf("- %s", strconv.FormatBool(node.Val))
}

/**************** CHARACTER LITERAL NODE ****************/

// CharacterLiteralNode is a struct which stores the position and value of a
// character literal.
//
// E.g.
//  'c'
type CharacterLiteralNode struct {
	Pos Position
	Val rune
}

// NewCharacterLiteralNode builds a CharacterLiteralNode
func NewCharacterLiteralNode(pos Position, val rune) *CharacterLiteralNode {
	return &CharacterLiteralNode{
		Pos: pos,
		Val: val,
	}
}

func (node CharacterLiteralNode) String() string {
	if node.Val == '\000' {
		return "- '\\0'"
	}
	if node.Val == '"' {
		return "- '\\\"'"
	}
	return fmt.Sprintf("- %q", node.Val)
}

/**************** STRING LITERAL NODE ****************/

// StringLiteralNode is a struct which stores the position and value of a string
// literal.
//
// E.g.
//  "Hello World!"
type StringLiteralNode struct {
	Pos Position
	Val string
}

// NewStringLiteralNode builds a StringLiteralNode
func NewStringLiteralNode(pos Position, val string) *StringLiteralNode {
	return &StringLiteralNode{
		Pos: pos,
		Val: val,
	}
}

func (node StringLiteralNode) String() string {
	return fmt.Sprintf("- \"%s\"", node.Val)
}

/**************** NULL NODE ****************/

// NullNode is a struct which stores the position of a pair literal.
// This does not store the value of the pair literal since the value of a pair
// literal is always null.
type NullNode struct {
	Pos Position
}

// NewNullNode builds a NullNode
func NewNullNode(pos Position) *NullNode {
	return &NullNode{
		Pos: pos,
	}
}

func (node NullNode) String() string {
	return "- null\n"
}

/**************** IDENTIFIER NODE ****************/

// IdentifierNode - defined in lhs_node.go

/**************** ARRAY ELEMENT NODE ****************/

// ArrayElementNode - defined in lhs_node.go

/**************** UNARY OPERATOR NODE ****************/

// UnaryOperatorNode is a struct which stores the position, (unary) operator and
// expression of a unary operator operation on an expression.
//
// E.g.
//
//  !true
type UnaryOperatorNode struct {
	Pos  Position
	Op   UnaryOperator
	Expr ExpressionNode
}

// NewUnaryOperatorNode builds a UnaryOperatorNode
func NewUnaryOperatorNode(
	pos Position,
	op UnaryOperator,
	expr ExpressionNode,
) *UnaryOperatorNode {
	return &UnaryOperatorNode{
		Pos:  pos,
		Op:   op,
		Expr: expr,
	}
}

func (node UnaryOperatorNode) String() string {
	var buf bytes.Buffer

	buf.WriteString(fmt.Sprintf("%s\n", node.Op))
	buf.WriteString(Indent(fmt.Sprintf("%s\n", node.Expr), "  "))

	return buf.String()
}

/**************** BINARY OPERATOR NODE ****************/

// BinaryOperatorNode is a struct which stores the position, (binary) operator
// and the two expressions of a binary operation on two expressions.
//
// E.g.
//
//  5 + 2
type BinaryOperatorNode struct {
	Pos   Position
	Op    BinaryOperator
	Expr1 ExpressionNode
	Expr2 ExpressionNode
}

// NewBinaryOperatorNode builds a BinaryOperatorNode
func NewBinaryOperatorNode(
	pos Position,
	op BinaryOperator,
	expr1 ExpressionNode,
	expr2 ExpressionNode,
) *BinaryOperatorNode {
	return &BinaryOperatorNode{
		Pos:   pos,
		Op:    op,
		Expr1: expr1,
		Expr2: expr2,
	}
}

func (node BinaryOperatorNode) String() string {
	var buf bytes.Buffer

	buf.WriteString(fmt.Sprintf("%s\n", node.Op))
	buf.WriteString(Indent(fmt.Sprintf("%s\n", node.Expr1), "  "))
	buf.WriteString(Indent(fmt.Sprintf("%s\n", node.Expr2), "  "))

	return buf.String()
}

// Weight returns the number of registers used to evaluate the given
// ExpressionNode.
func Weight(n ExpressionNode) int {
	switch node := n.(type) {
	case *UnaryOperatorNode:
		return Weight(node.Expr)
	case *BinaryOperatorNode:
		lhsWeight := Max(Weight(node.Expr1), Weight(node.Expr2)+1)
		rhsWeight := Max(Weight(node.Expr1)+1, Weight(node.Expr2))
		return Min(lhsWeight, rhsWeight)
	}
	return 1
}<|MERGE_RESOLUTION|>--- conflicted
+++ resolved
@@ -46,22 +46,12 @@
 		return NewStringArrayTypeNode()
 	case *ArrayElementNode:
 		a, _ := s.SearchForIdent(node.Ident.Ident)
-<<<<<<< HEAD
-		arr := a.T.(*ArrayTypeNode)
-		dimLeft := arr.Dim - len(node.Exprs)
-		if dimLeft == 0 {
-=======
 		arr := toValue(a.T).(ArrayTypeNode)
 		if dimLeft := arr.Dim - len(node.Exprs); dimLeft == 0 {
->>>>>>> 7ef77181
 			return arr.T
 		}
-<<<<<<< HEAD
-		return NewArrayTypeNode(arr.T, dimLeft)
-=======
 	case *DynamicTypeNode:
 		return node.getValue()
->>>>>>> 7ef77181
 	case *StructElementNode:
 		return node.stuctType.T
 	case *IdentifierNode:
