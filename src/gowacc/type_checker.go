package main

import (
	"fmt"
	"reflect"
)

// Expectance is an interface used to store what type is expected.
type Expectance interface {
	seen(*TypeChecker, TypeNode) TypeError
}

// SetExpectance is a struct that stores a set of acceptable types that can
// be seen. It implements Expectance.
type SetExpectance struct {
	set []TypeNode
}

func NewSetExpectance(ts []TypeNode) SetExpectance {
	return SetExpectance{
		set: ts,
	}
}

func contains(check *TypeChecker, arr []TypeNode, t TypeNode) bool {
	for _, a := range arr {
		if checkEquals(check, a, t) {
			return true
		}
	}
	return false
}

func checkEquals(check *TypeChecker, expecting TypeNode, seen TypeNode) bool {
	expectingValue := toValue(expecting)
	seenValue := toValue(seen)
	//fmt.Println(fmt.Sprintf("checkEquals expect %s and seen %s", expectingValue, seenValue))
	switch seenValue.(type) {
	case ArrayTypeNode:
		if found, ok := expectingValue.(ArrayTypeNode); ok {
			if seenValue == (ArrayTypeNode{}) {
				if found.Dim == 1 {
					check.expectRepeatUntilForce(found.T)
				} else {
					check.expectRepeatUntilForce(NewArrayTypeNode(found.T, found.Dim-1))
				}
				return true
			}
			return expectingValue == (ArrayTypeNode{}) || expectingValue.equals(seenValue)
		}
	case PairTypeNode:
		if found, ok := expectingValue.(PairTypeNode); ok {
			if seenValue == (PairTypeNode{}) {
				if expectingValue == (PairTypeNode{}) {
					return false
				}
				check.expect(found.T2)
				check.expect(found.T1)
				return true
			}
			return expectingValue == (PairTypeNode{}) || expectingValue.equals(seenValue)
		} else if _, ok := expectingValue.(BaseTypeNode); ok && expectingValue.equals(toValue(NewBaseTypeNode(PAIR))) {
			return true
		}
	case BaseTypeNode:
		if seenValue.equals(toValue(NewBaseTypeNode(PAIR))) {
			if _, ok := expectingValue.(PairTypeNode); ok {
				if seenValue == (PairTypeNode{}) {
					if expectingValue == (PairTypeNode{}) {
						return false
					}
					return true
				}
				return true
			}
		}

		return expectingValue.equals(seenValue)
	case StructTypeNode:
		return expectingValue.equals(seenValue)
	case PointerTypeNode:
		return expectingValue.equals(seenValue)
	case NullTypeNode:
		return true
	default:
		fmt.Println(reflect.TypeOf(seen))
		fmt.Println(reflect.TypeOf(seenValue))
		fmt.Println(reflect.TypeOf(expecting))
		fmt.Println(reflect.TypeOf(expectingValue))
		fmt.Println("Unknown type for checkEquals")
	}
	return false
}

<<<<<<< HEAD
func toValue(typeNode TypeNode) TypeNode {
	switch t := typeNode.(type) {
	case *ArrayTypeNode:
		return *t
	case *PairTypeNode:
		return *t
	case *BaseTypeNode:
		return *t
	case *StructTypeNode:
		return *t
	case *PointerTypeNode:
		return *t
	case *NullTypeNode:
		return *t
	default:
		return t
	}
}

=======
// arrayCase handles the multiple options where we have seen an Array.
/*func arrayCase(check *TypeChecker, validTypes []TypeNode, t *ArrayTypeNode) bool {
	_, match := validTypes[*t]
	nilArray := ArrayTypeNode{}
	expectingAnyArray := false
	matchOnAnyArray := *t == nilArray
	var found *ArrayTypeNode
	for key := range validTypes {
		if StripType(key) == nilArray {
			if matchOnAnyArray {
				found = key.(*ArrayTypeNode)
			}
			expectingAnyArray = true
			break
		}
	}

	// ArrayLiteral case, so expect an unknown amount of expressions
	if matchOnAnyArray {
		if found.Dim == 1 {
			check.expectRepeatUntilForce(found.T)
		} else {
			check.expectRepeatUntilForce(NewArrayTypeNode(found.T, found.Dim-1))
		}
		return true
	}
	return expectingAnyArray || match
}

// pairCase handles the multiple options where we have seen an pair.
func pairCase(check *TypeChecker, validTypes []TypeNode, basePairMatch bool, t *PairTypeNode) bool {
	_, match := validTypes[*t]
	_, matchBase := validTypes[*NewBaseTypeNode(PAIR)]
	nilPair := PairTypeNode{}
	matchOnAnyPair := *t == nilPair
	var nilMatch *PairTypeNode
	expectingAnyPair := false
	for key := range validTypes {
		if StripType(key) == nilPair {
			if !basePairMatch {
				nilMatch = key.(*PairTypeNode)
			}
			expectingAnyPair = true
			break
		}
	}

	if matchOnAnyPair {
		if !expectingAnyPair {
			return false
		}

		// newpair case, expect first and second types of pair
		if !basePairMatch {
			check.expect(nilMatch.T2)
			check.expect(nilMatch.T1)
		}
		return true
	}

	return match || matchBase || expectingAnyPair
}*/

>>>>>>> 7ef77181
// seen is called when we have seen a SetExpectance.
func (exp SetExpectance) seen(check *TypeChecker, typeNode TypeNode) TypeError {
	validTypes := exp.set
	redoSeen := false
	//fmt.Println(fmt.Sprintf("Seen is now %s", typeNode))
	if dyn, ok := typeNode.(*DynamicTypeNode); ok {
		if _, ok := validTypes[0].(*NullTypeNode); !ok && typeNode != nil {
			if newType, ok := dyn.reduceSet(validTypes); ok {
				//fmt.Println(fmt.Sprintf("Reduced seen to %s", newType))
				redoSeen = true
				typeNode = newType
			} else {
				return NewTypeError(typeNode, validTypes)
			}
		}
	}
	//fmt.Println(fmt.Sprintf("Seen is now %s", typeNode))
	if dyn, ok := validTypes[0].(*DynamicTypeNode); len(validTypes) == 1 && ok {
		if _, ok := typeNode.(*NullTypeNode); !ok && typeNode != nil {
			//fmt.Println(fmt.Sprintf("Seen is now %s", typeNode))
			if newType, ok := dyn.reduceSet([]TypeNode{typeNode}); ok {
				//fmt.Println(fmt.Sprintf("Seen is now %s", typeNode))
				redoSeen = true
				validTypes[0] = newType
				//fmt.Println(fmt.Sprintf("Reduced expect to %s", validTypes[0]))
			} else {
				return NewTypeError(typeNode, validTypes)
			}
		}
	}
	if redoSeen {
		return NewSetExpectance(validTypes).seen(check, typeNode)
	}

	//fmt.Println(fmt.Sprintf("Final seen is: %s   Final expect is: %s", typeNode, validTypes))
	//fmt.Println(fmt.Sprintf("Seen is now %s", typeNode))
	if contains(check, validTypes, typeNode) {
		return TypeError{}
	}
<<<<<<< HEAD
=======
	return NewTypeError(typeNode, validTypes)

	// switch t := typeNode.(type) {
	// case *ArrayTypeNode:
	// 	found := arrayCase(check, validTypes, t)
	// 	if !found {
	// 		return NewTypeError(t, validTypes)
	// 	}
	// case *PairTypeNode:
	// 	found := pairCase(check, validTypes, false, t)
	// 	if !found {
	// 		return NewTypeError(t, validTypes)
	// 	}
	// case *BaseTypeNode:
	// 	if t.T == PAIR {
	// 		_, found := validTypes[*t]
	// 		if !found {
	// 			found = pairCase(check, validTypes, true, &PairTypeNode{})
	// 		}
	// 		if !found {
	// 			return NewTypeError(t, validTypes)
	// 		}
	// 	} else {
	// 		_, found := validTypes[*t]
	// 		if !found {
	// 			return NewTypeError(t, validTypes)
	// 		}
	// 	}
	// default:
	// 	fmt.Println("Type checker error, unknown type in seen")
	// }

>>>>>>> 7ef77181
}

// TwiceSameExpectance is a struct for when we want the next two types to be
// the same. This would be used for an assign statement, for example. It
// implements Expectance.
type TwiceSameExpectance struct {
	exp Expectance
}

func NewTwiceSameExpectance(exp Expectance) TwiceSameExpectance {
	return TwiceSameExpectance{
		exp: exp,
	}
}

// seen is called when we have seen a TwiceSameExpectance.
func (exp TwiceSameExpectance) seen(check *TypeChecker, t TypeNode) TypeError {
	typeError := exp.exp.seen(check, t)
	if t == nil { //hmm
		check.expectAny()
	} else {
		check.expect(t)
	}

	return typeError
}

// RepeatExpectance is a struct for an expectance that is used multiple times,
// such as for an ArrayLiteral where all elements should be of a specific type.
// It implements Expectance.
type RepeatExpectance struct {
	exp Expectance
}

func NewRepeatExpectance(exp Expectance) RepeatExpectance {
	return RepeatExpectance{
		exp: exp,
	}
}

// seen is called when we have seen a RepeatExpectance. It will stop it from
// being removed from the stack by adding an extra expectance before seeing
// the expectance.
func (exp RepeatExpectance) seen(check *TypeChecker, t TypeNode) TypeError {
	check.stack = append(check.stack, exp)
	return exp.exp.seen(check, t)
}

// AnyExpectance is an empty struct, allowing for any type.
type AnyExpectance struct{}

func NewAnyExpectance() AnyExpectance {
	return AnyExpectance{}
}

// seen is called when we have seen an AnyExpectance. It allows anything, and
// returns an empty error, i.e. no error.
func (exp AnyExpectance) seen(check *TypeChecker, t TypeNode) TypeError {
	return TypeError{}
}

// TypeChecker stores a stack of expectance. Seeing a type will pop it off from
// the stack, while expecting a type will push the type onto the stack.
// It can be frozen at a ProgramNode to prevent incorrect errors which can
// happen after some errors.
type TypeChecker struct {
	stack      []Expectance
	frozenNode ProgramNode
}

// NewTypeChecker will return an initialised TypeChecker, with an empty stack.
func NewTypeChecker() *TypeChecker {
	stack := make([]Expectance, 0)
	return &TypeChecker{
		stack: stack,
	}
}

// seen will pop the type from the stack, and return a TypeError corresponding
// to the mismatch between the type popped off the stack and the TypeNode given.
func (check *TypeChecker) seen(t TypeNode) TypeError {
	if check.frozen() {
		return TypeError{}
	}
	if len(check.stack) < 1 {
		fmt.Println("Internal type checker error")
		return TypeError{}
	}
	if DebugMode {
		fmt.Printf("Seen %s  -- p %T: &p=%p p=&i=%p \n", t, t, &t, t)
	}

	expectance := check.stack[len(check.stack)-1]
	check.stack = check.stack[:len(check.stack)-1]

	e := expectance.seen(check, t)
	//fmt.Printf("Seen done %s  -- p %T: &p=%p p=&i=%p \n", t, t, &t, t)
	return e
}

// StripType is used to remove the type of Arrays and Pairs, which is useful
// for comparing types.
func StripType(t TypeNode) TypeNode {
	switch t.(type) {
	case *ArrayTypeNode:
		return ArrayTypeNode{}
	case *PairTypeNode:
		return PairTypeNode{}
	default:
		fmt.Println("Internal type checker error, unknown typenode")
	}
	return t
}

// forcePop will force an expectance off the stack, useful for RepeatExpectance.
// It will only change the stack if it is not frozen.
func (check *TypeChecker) forcePop() {
	if check.frozen() {
		return
	}
	if DebugMode {
		fmt.Println("Force pop")
	}
	if len(check.stack) < 1 {
		fmt.Println("Internal type checker error, stack ran out")
		return
	}
	check.stack = check.stack[:len(check.stack)-1]
}

// expectAny adds a AnyExpectance to the stack, if not frozen.
func (check *TypeChecker) expectAny() {
	if check.frozen() {
		return
	}
	if DebugMode {
		fmt.Println("Expecting any")
	}
	check.stack = append(check.stack, NewAnyExpectance())
}

// expectTwiceSame adds a TwiceSameExpectance to the stack, if not frozen.
func (check *TypeChecker) expectTwiceSame(ex Expectance) {
	if check.frozen() {
		return
	}
	if DebugMode {
		fmt.Println("Expecting twice")
	}
	check.stack = append(check.stack, NewTwiceSameExpectance(ex))
}

// expectRepeatUntilForce adds a RepeatExpectance to the stack, if not
// frozen.
func (check *TypeChecker) expectRepeatUntilForce(t TypeNode) {
	if check.frozen() {
		return
	}
	if DebugMode {
		fmt.Printf("Expecting repeat %s\n", t)
	}
	check.stack = append(check.stack, NewRepeatExpectance(NewSetExpectance([]TypeNode{t})))
}

// expect adds a SetExpectance with the given TypeNode the only element in the set,
// if not frozen.
func (check *TypeChecker) expect(t TypeNode) {
	if check.frozen() {
		return
	}
	if DebugMode {
		fmt.Printf("Expecting %s  -- p %T: &p=%p p=&i=%p \n", t, t, &t, t)
	}
	check.expectSet([]TypeNode{t})
}

// expectSet adds an SetExpectance to the stack, if not frozen.
func (check *TypeChecker) expectSet(ts []TypeNode) {
	if check.frozen() {
		return
	}
	check.stack = append(check.stack, NewSetExpectance(ts))
}

// frozen returns if the typechecker is frozen or not.
func (check *TypeChecker) frozen() bool {
	return check.frozenNode != nil
}

// freeze freezes the type checker on a node.
func (check *TypeChecker) freeze(node ProgramNode) {
	if check.frozen() {
		return
	}
	if DebugMode {
		fmt.Printf("Frozen on %s\n", node)
	}
	check.frozenNode = node
}

// isSameNode Compares equality of ProgramNodes. As FunctionCallNode and ArrayElementNode
// are not comparable with the == operator, we define our own function that compares types first.
func isSameNode(n1 ProgramNode, n2 ProgramNode) bool {
	_, n1FunctionCall := n1.(*FunctionCallNode)
	_, n2FunctionCall := n2.(*FunctionCallNode)
	_, n1ArrayElement := n1.(*ArrayElementNode)
	_, n2ArrayElement := n2.(*ArrayElementNode)

	if (n1FunctionCall && n2FunctionCall) ||
		(n1ArrayElement && n2ArrayElement) {
		return true
	} else if !n1FunctionCall && !n2FunctionCall &&
		!n1ArrayElement && !n2ArrayElement {
		return n1 == n2
	} else {
		return false
	}
}

// unfreeze will unfreeze the checker, if the given node is the same as the frozen node.
func (check *TypeChecker) unfreeze(node ProgramNode) {
	if node == check.frozenNode { // isSameNode(node, check.frozenNode) {
		if DebugMode {
			fmt.Printf("Unfrozen on %s\n", node)
		}
		check.frozenNode = nil
	}
}<|MERGE_RESOLUTION|>--- conflicted
+++ resolved
@@ -2,7 +2,6 @@
 
 import (
 	"fmt"
-	"reflect"
 )
 
 // Expectance is an interface used to store what type is expected.
@@ -83,100 +82,15 @@
 	case NullTypeNode:
 		return true
 	default:
-		fmt.Println(reflect.TypeOf(seen))
-		fmt.Println(reflect.TypeOf(seenValue))
-		fmt.Println(reflect.TypeOf(expecting))
-		fmt.Println(reflect.TypeOf(expectingValue))
-		fmt.Println("Unknown type for checkEquals")
+		// fmt.Println(reflect.TypeOf(seen))
+		// fmt.Println(reflect.TypeOf(seenValue))
+		// fmt.Println(reflect.TypeOf(expecting))
+		// fmt.Println(reflect.TypeOf(expectingValue))
+		// fmt.Println("Unknown type for checkEquals")
 	}
 	return false
 }
 
-<<<<<<< HEAD
-func toValue(typeNode TypeNode) TypeNode {
-	switch t := typeNode.(type) {
-	case *ArrayTypeNode:
-		return *t
-	case *PairTypeNode:
-		return *t
-	case *BaseTypeNode:
-		return *t
-	case *StructTypeNode:
-		return *t
-	case *PointerTypeNode:
-		return *t
-	case *NullTypeNode:
-		return *t
-	default:
-		return t
-	}
-}
-
-=======
-// arrayCase handles the multiple options where we have seen an Array.
-/*func arrayCase(check *TypeChecker, validTypes []TypeNode, t *ArrayTypeNode) bool {
-	_, match := validTypes[*t]
-	nilArray := ArrayTypeNode{}
-	expectingAnyArray := false
-	matchOnAnyArray := *t == nilArray
-	var found *ArrayTypeNode
-	for key := range validTypes {
-		if StripType(key) == nilArray {
-			if matchOnAnyArray {
-				found = key.(*ArrayTypeNode)
-			}
-			expectingAnyArray = true
-			break
-		}
-	}
-
-	// ArrayLiteral case, so expect an unknown amount of expressions
-	if matchOnAnyArray {
-		if found.Dim == 1 {
-			check.expectRepeatUntilForce(found.T)
-		} else {
-			check.expectRepeatUntilForce(NewArrayTypeNode(found.T, found.Dim-1))
-		}
-		return true
-	}
-	return expectingAnyArray || match
-}
-
-// pairCase handles the multiple options where we have seen an pair.
-func pairCase(check *TypeChecker, validTypes []TypeNode, basePairMatch bool, t *PairTypeNode) bool {
-	_, match := validTypes[*t]
-	_, matchBase := validTypes[*NewBaseTypeNode(PAIR)]
-	nilPair := PairTypeNode{}
-	matchOnAnyPair := *t == nilPair
-	var nilMatch *PairTypeNode
-	expectingAnyPair := false
-	for key := range validTypes {
-		if StripType(key) == nilPair {
-			if !basePairMatch {
-				nilMatch = key.(*PairTypeNode)
-			}
-			expectingAnyPair = true
-			break
-		}
-	}
-
-	if matchOnAnyPair {
-		if !expectingAnyPair {
-			return false
-		}
-
-		// newpair case, expect first and second types of pair
-		if !basePairMatch {
-			check.expect(nilMatch.T2)
-			check.expect(nilMatch.T1)
-		}
-		return true
-	}
-
-	return match || matchBase || expectingAnyPair
-}*/
-
->>>>>>> 7ef77181
 // seen is called when we have seen a SetExpectance.
 func (exp SetExpectance) seen(check *TypeChecker, typeNode TypeNode) TypeError {
 	validTypes := exp.set
@@ -216,41 +130,7 @@
 	if contains(check, validTypes, typeNode) {
 		return TypeError{}
 	}
-<<<<<<< HEAD
-=======
 	return NewTypeError(typeNode, validTypes)
-
-	// switch t := typeNode.(type) {
-	// case *ArrayTypeNode:
-	// 	found := arrayCase(check, validTypes, t)
-	// 	if !found {
-	// 		return NewTypeError(t, validTypes)
-	// 	}
-	// case *PairTypeNode:
-	// 	found := pairCase(check, validTypes, false, t)
-	// 	if !found {
-	// 		return NewTypeError(t, validTypes)
-	// 	}
-	// case *BaseTypeNode:
-	// 	if t.T == PAIR {
-	// 		_, found := validTypes[*t]
-	// 		if !found {
-	// 			found = pairCase(check, validTypes, true, &PairTypeNode{})
-	// 		}
-	// 		if !found {
-	// 			return NewTypeError(t, validTypes)
-	// 		}
-	// 	} else {
-	// 		_, found := validTypes[*t]
-	// 		if !found {
-	// 			return NewTypeError(t, validTypes)
-	// 		}
-	// 	}
-	// default:
-	// 	fmt.Println("Type checker error, unknown type in seen")
-	// }
-
->>>>>>> 7ef77181
 }
 
 // TwiceSameExpectance is a struct for when we want the next two types to be
