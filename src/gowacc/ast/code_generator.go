package ast

import (
	"bufio"
	"bytes"
	"fmt"
	"os"
	"strconv"
	"strings"
)

type AsciiWord struct {
	length int
	text   string
}

func NewAsciiWord(length int, text string) AsciiWord {
	return AsciiWord{
		length: length,
		text:   text,
	}
}

type Assembly struct {
	data        map[string](AsciiWord)
	dataCounter int
	text        []string
	global      map[string]([]string)
}

func NewAssembly() *Assembly {
	return &Assembly{
		data:        make(map[string]AsciiWord),
		dataCounter: 0,
		text:        make([]string, 0),
		global:      make(map[string]([]string)),
	}
}

// String will return the string format of the Assembly code with line numbers.
func (asm *Assembly) String() string {
	var buf bytes.Buffer
	buf.WriteString(".data\n")
	for dname, d := range asm.data {
		buf.WriteString(dname + ":\n")
		buf.WriteString(fmt.Sprintf("   .word %d\n", d.length))
		buf.WriteString(fmt.Sprintf("   .ascii \"%s\"\n", d.text))
	}
	buf.WriteString(".text\n")
	for _, s := range asm.text {
		buf.WriteString(indent(s, "  "))
	}
	buf.WriteString(".global main\n")
	for fname, f := range asm.global {
		buf.WriteString(fname + ":\n")
		for _, s := range f {
			buf.WriteString(indent(s, "  "))
		}
	}
	return buf.String()
}

func (asm *Assembly) NumberedCode() string {
	var buf bytes.Buffer
	for i, line := range strings.Split(asm.String(), "\n") {
		if line != "" {
			buf.WriteString(fmt.Sprintf("%d\t%s\n", i, line))
		}
	}
	return buf.String()
}

// SaveToFile is a function that will save the assembly to the given savepath
// overwriting any file already there.
func (asm *Assembly) SaveToFile(savepath string) error {
	file, err := os.Create(savepath)
	defer file.Close()
	if err != nil {
		return err
	}

	w := bufio.NewWriter(file)
	defer w.Flush()
	_, err = w.WriteString(asm.String())
	if err != nil {
		return err
	}

	return nil
}

type Register int

const (
	R0 Register = iota
	R1
	R2
	R3
	R4
	R5
	R6
	R7
	R8
	R9
	R10
	R11
	R12
	SP
	LR
	PC
	APSR
	UNDEFINED
)

func (r Register) String() string {
	switch r {
	case R0:
		return "r0"
	case R1:
		return "r1"
	case R2:
		return "r2"
	case R3:
		return "r3"
	case R4:
		return "r4"
	case R5:
		return "r5"
	case R6:
		return "r6"
	case R7:
		return "r7"
	case R8:
		return "r8"
	case R9:
		return "r9"
	case R10:
		return "r10"
	case R11:
		return "r11"
	case R12:
		return "r12"
	case SP:
		return "sp"
	case LR:
		return "lr"
	case PC:
		return "pc"
	case APSR:
		return "apsr"
	default:
		return "UNDEFINED"
	}
}

// GenerateCode is a function that will generate and return the finished assembly
// code for a given AST.
func GenerateCode(tree ProgramNode, symbolTable *SymbolTable) *Assembly {
	codeGen := NewCodeGenerator(symbolTable)

	Walk(codeGen, tree)

	return codeGen.asm
}

// CodeGenerator is a struct that implements EntryExitVisitor to be called with
// Walk. It stores
type CodeGenerator struct {
	asm             *Assembly
	labelCount      int
	currentFunction string
	symbolTable     *SymbolTable
	freeRegisters   *RegisterStack
	returnRegisters *RegisterStack
	library         *Library
	currentStackPos int
}

// NewCodeGenerator returns an initialised CodeGenerator
func NewCodeGenerator(symbolTable *SymbolTable) *CodeGenerator {
	return &CodeGenerator{
		asm:             NewAssembly(),
		labelCount:      0,
		symbolTable:     symbolTable,
		freeRegisters:   NewRegisterStackWith([]Register{R11, R10, R9, R8, R7, R6, R5, R4}),
		returnRegisters: NewRegisterStack(),
		library:         GetLibrary(),
		currentStackPos: 0,
	}
}

// RegisterStack is a struct that represents a stack of regsters.
// It is used to keep track of which register is used for returning a value.
//
// When a callee returns with value, it pushes the register used to store the
// return value to the stack.
//
// The caller pops a register off the stack to determine the register where the
// return value is stored.
type RegisterStack struct {
	stack []Register
}

func NewRegisterStack() *RegisterStack {
	return &RegisterStack{
		stack: []Register{},
	}
}

func NewRegisterStackWith(registers []Register) *RegisterStack {
	return &RegisterStack{
		stack: registers,
	}
}

func (registerStack *RegisterStack) Pop() Register {
	if len(registerStack.stack) != 0 {
		register := registerStack.stack[len(registerStack.stack)-1]
		registerStack.stack = registerStack.stack[:len(registerStack.stack)-1]
		return register
	}
	fmt.Println("Internal compiler error")
	return UNDEFINED
}

func (registerStack *RegisterStack) Peek() Register {
	if len(registerStack.stack) != 0 {
		register := registerStack.stack[len(registerStack.stack)-1]
		return register
	}
	fmt.Println("Internal compiler error")
	return UNDEFINED
}

func (registerStack *RegisterStack) Push(register Register) {
	registerStack.stack = append(registerStack.stack, register)
}

func (registerStack *RegisterStack) String() string {
	var buf bytes.Buffer
	buf.WriteString("[ ")
	for _, r := range registerStack.stack {
		buf.WriteString(r.String() + " ")
	}
	buf.WriteString("]")
	return buf.String()
}

func (v *CodeGenerator) addPrint(t TypeNode) {
	switch node := t.(type) {
	case BaseTypeNode:
		switch node.T {
		case BOOL:
			v.addCode("BL " + PRINT_BOOL.String())
			v.usesFunction(PRINT_BOOL)
		case INT:
			v.addCode("BL " + PRINT_INT.String())
			v.usesFunction(PRINT_INT)
		case CHAR:
			v.addCode("BL putchar")
		case PAIR:
			v.addCode("BL " + PRINT_REFERENCE.String())
			v.usesFunction(PRINT_REFERENCE)
		}
	case ArrayTypeNode:
		if arr, ok := node.T.(BaseTypeNode); ok {
			if arr.T == CHAR && node.Dim == 1 {
				v.addCode("BL " + PRINT_STRING.String())
				v.usesFunction(PRINT_STRING)
				return
			}
		}
		v.addCode("BL " + PRINT_REFERENCE.String())
		v.usesFunction(PRINT_REFERENCE)
	case PairTypeNode:
		v.addCode("BL " + PRINT_REFERENCE.String())
		v.usesFunction(PRINT_REFERENCE)
	}
}

// addDataWithLabel adds a ascii word to the data section generating a unique label
func (v *CodeGenerator) addData(text string) string {
	label := "msg_" + strconv.Itoa(v.asm.dataCounter)
	v.asm.dataCounter++
	v.addDataWithLabel(label, text)
	return label
}

// addDataWithLabel adds a ascii word to the data section using a given label
func (v *CodeGenerator) addDataWithLabel(label string, text string) {
	length := 0
	for i := 0; i < len(text); i++ {
		length++
		if text[i] == '\\' {
			i++
		}
	}
	v.asm.data[label] = NewAsciiWord(length, text)
}

// addText add lines of assembly to the already text part of the generated
// assembly code
func (v *CodeGenerator) addText(lines ...string) {
	for _, line := range lines {
		v.asm.text = append(v.asm.text, line+"\n")
	}
}

// addCode add lines of assembly to the already code part of the generated
// assembly code
func (v *CodeGenerator) addCode(lines ...string) {
	for _, line := range lines {
		v.asm.global[v.currentFunction] = append(v.asm.global[v.currentFunction], line+"\n")
	}
}

// addCode add lines of assembly to the already code part of the generated
// assembly code
func (v *CodeGenerator) addFunction(name string) {
	v.asm.global[name] = make([]string, 0)
	v.currentFunction = name
}

// usesFunction adds the corresponding predefined function to the assembly if
// it is not already added
func (v *CodeGenerator) usesFunction(f LibraryFunction) {
	v.library.add(v, f)
}

// NoRecurse defines the nodes of the AST which should not be automatically
// walked. This means we can Walk the children in any way we choose.
func (v *CodeGenerator) NoRecurse(programNode ProgramNode) bool {
	switch programNode.(type) {
	case IfNode,
		AssignNode,
		ArrayLiteralNode,
		ArrayElementNode,
		LoopNode,
		NewPairNode,
		ReadNode,
		BinaryOperatorNode:
		return true
	case FunctionCallNode:
		return true
	default:
		return false
	}
}

// Visit will apply the correct rule for the programNode given, to be used with
// Walk.
func (v *CodeGenerator) Visit(programNode ProgramNode) {
	switch node := programNode.(type) {
	case Program:

	case FunctionNode:
		v.currentStackPos = 0
		v.freeRegisters.stack = []Register{R11, R10, R9, R8, R7, R6, R5, R4}
		v.symbolTable.MoveNextScope()
		if node.Ident.Ident == "" {
			v.addFunction("main")
		} else {
			v.addFunction("f_" + node.Ident.Ident)
		}
		v.addCode("PUSH {lr}")
	case []ParameterNode:
		registers := []Register{R0, R1, R2, R3}
		i := 0
		j := 0
		for n, e := range node {
			dec, _ := v.symbolTable.SearchForIdent(e.Ident.Ident)
			dec.isDeclared = true
			if n < len(registers) {
				i += SizeOf(e.T)
				dec.AddLocation(NewStackOffsetLocation(i, v))
			} else {
				dec.AddLocation(NewStackOffsetLocation(j-4, v))
				j -= SizeOf(e.T)
			}
		}

		if i > 0 {
			v.addCode("SUB sp, sp, #" + strconv.Itoa(i))
		}
		v.symbolTable.currentScope.scopeSize = i
		v.currentStackPos += i
		for n, e := range node {
			dec, _ := v.symbolTable.SearchForIdent(e.Ident.Ident)
			if n < len(registers) {
				if SizeOf(e.T) == 1 {
					v.addCode("STRB " + registers[n].String() + ", " + dec.location.String())
				} else {
					v.addCode("STR " + registers[n].String() + ", " + dec.location.String())
				}
			}
		}
	case ParameterNode:

	case SkipNode:

	case DeclareNode:

	case AssignNode:
		// Rhs
		Walk(v, node.Rhs)
		rhsRegister := v.returnRegisters.Pop()
		// Lhs
		switch lhsNode := node.Lhs.(type) {
		case ArrayElementNode:
			Walk(v, lhsNode)
			lhsRegister := v.returnRegisters.Pop()
			dec := v.symbolTable.SearchForDeclaredIdent(lhsNode.Ident.Ident)
			arr := dec.t.(ArrayTypeNode)
			if SizeOf(arr.T) == 1 && len(lhsNode.Exprs) == arr.Dim {
				v.addCode(fmt.Sprintf("STRB %s, [%s]", rhsRegister, lhsRegister))
			} else {
				v.addCode(fmt.Sprintf("STR %s, [%s]", rhsRegister, lhsRegister))
			}
		case PairFirstElementNode:
			Walk(v, lhsNode)
			lhsRegister := v.returnRegisters.Pop()
			if SizeOf(Type(lhsNode.Expr, v.symbolTable)) == 1 {
				v.addCode(fmt.Sprintf("STRB %s, [%s]", rhsRegister, lhsRegister))
			} else {
				v.addCode(fmt.Sprintf("STR %s, [%s]", rhsRegister, lhsRegister))
			}
		case PairSecondElementNode:
			Walk(v, lhsNode)
			lhsRegister := v.returnRegisters.Pop()
			if SizeOf(Type(lhsNode.Expr, v.symbolTable)) == 1 {
				v.addCode(fmt.Sprintf("STRB %s, [%s]", rhsRegister, lhsRegister))
			} else {
				v.addCode(fmt.Sprintf("STR %s, [%s]", rhsRegister, lhsRegister))
			}
		case IdentifierNode:
			ident := v.symbolTable.SearchForDeclaredIdent(lhsNode.Ident)
			if ident.location != nil {
				if SizeOf(ident.t) == 1 {
					v.addCode("STRB " + rhsRegister.String() + ", " + ident.location.String())
				} else {
					v.addCode("STR " + rhsRegister.String() + ", " + ident.location.String())
				}
			}
		}
		v.freeRegisters.Push(rhsRegister)
	case ReadNode:

		if ident, ok := node.Lhs.(IdentifierNode); ok {
			register := v.freeRegisters.Pop()
			dec := v.symbolTable.SearchForDeclaredIdent(ident.Ident)
			v.addCode("ADD " + register.String() + ", " + dec.location.PointerTo())
			v.returnRegisters.Push(register)
		} else {
			Walk(v, node.Lhs)
		}
		register := v.returnRegisters.Pop()
		v.addCode("MOV r0, " + register.String())
		if SizeOf(Type(node.Lhs, v.symbolTable)) == 1 {
			v.addCode("BL " + READ_CHAR.String())
			v.usesFunction(READ_CHAR)
		} else {
			v.addCode("BL " + READ_INT.String())
			v.usesFunction(READ_INT)
		}
		v.freeRegisters.Push(register)
	case FreeNode:

	case ReturnNode:

	case ExitNode:

	case PrintNode:

	case PrintlnNode:

	case IfNode:
		// Labels
		elseLabel := v.labelCount + 1
		endifLabel := v.labelCount + 1
		v.labelCount += 2
		// Cond
		Walk(v, node.Expr)
		r := v.returnRegisters.Pop()
		v.addCode(fmt.Sprintf("CMP %s, #0", r))
		v.freeRegisters.Push(r)
		v.addCode(fmt.Sprintf("BEQ ELSE%d", elseLabel))
		// If
		Walk(v, node.IfStats)
		v.addCode(fmt.Sprintf("B ENDIF%d", endifLabel))
		// Else
		v.addCode(fmt.Sprintf("ELSE%d:", elseLabel))
		Walk(v, node.ElseStats)
		// Fi
		v.addCode(fmt.Sprintf("ENDIF%d:", endifLabel))
	case LoopNode:
		// Labels
		doLabel := v.labelCount + 1
		whileLabel := v.labelCount + 1
		v.labelCount += 2
		v.addCode(fmt.Sprintf("B WHILE%d", whileLabel))
		// Do
		v.addCode(fmt.Sprintf("DO%d:", doLabel))
		v.labelCount++
		Walk(v, node.Stats)
		// While
		v.addCode(fmt.Sprintf("WHILE%d:", whileLabel))
		v.labelCount++
		Walk(v, node.Expr)
		r := v.returnRegisters.Pop()
		v.addCode(fmt.Sprintf("CMP %s, #1", r))
		v.freeRegisters.Push(r)
		v.addCode(fmt.Sprintf("BEQ DO%d", doLabel))
	case ScopeNode:

	case IdentifierNode:
		register := v.freeRegisters.Pop()
		dec := v.symbolTable.SearchForDeclaredIdent(node.Ident)
		if SizeOf(dec.t) == 1 {
			v.addCode("LDRSB " + register.String() + ", " + dec.location.String())
		} else {
			v.addCode("LDR " + register.String() + ", " + dec.location.String())
		}
		v.returnRegisters.Push(register)
	case PairFirstElementNode:

	case PairSecondElementNode:

	case ArrayElementNode:
		Walk(v, node.Ident)
		identRegister := v.returnRegisters.Pop()

		length := len(node.Exprs)
		symbol := v.symbolTable.SearchForDeclaredIdent(node.Ident.Ident)
		lastIsCharOrBool := SizeOf(symbol.t.(ArrayTypeNode).T) == 1 && symbol.t.(ArrayTypeNode).Dim == length

		for i := 0; i < length; i++ {
			expr := node.Exprs[i]
			Walk(v, expr)
			exprRegister := v.returnRegisters.Pop()
			v.freeRegisters.Push(exprRegister)
			if i > 0 {
				//v.addCode("LDR " + identRegister.String() + ", [" + identRegister.String() + "]")
			}
			v.addCode(
				"MOV r0, "+exprRegister.String(),
				"MOV r1, "+identRegister.String(),
				"BL "+CHECK_ARRAY_INDEX.String(),
				"ADD "+identRegister.String()+", "+identRegister.String()+", #4")

			if i == length-1 && lastIsCharOrBool {
				v.addCode(fmt.Sprintf("ADD %s, %s, %s", identRegister, identRegister, exprRegister))
			} else {
				v.addCode(fmt.Sprintf("ADD %s, %s, %s, LSL #2", identRegister, identRegister, exprRegister))
			}

			// If it is an assignment leave the Pointer to the element in the register
			// otherwise convert to value
			if !node.Pointer {
				if i == length-1 && lastIsCharOrBool {
					v.addCode(fmt.Sprintf("LDRSB %s, [%s]", identRegister, identRegister))
				} else {
					v.addCode(fmt.Sprintf("LDR %s, [%s]", identRegister, identRegister))
				}
			}
		}

		v.usesFunction(CHECK_ARRAY_INDEX)

		v.returnRegisters.Push(identRegister)
	case ArrayLiteralNode:
		register := v.freeRegisters.Pop()
		length := len(node.Exprs)
		size := 0
		if length > 0 {
			size = SizeOf(Type(node.Exprs[0], v.symbolTable))
		}
		v.addCode(
			"LDR r0, ="+strconv.Itoa(length*size+4),
			"BL malloc",
			"MOV "+register.String()+", r0")
		for i := 0; i < length; i++ {
			Walk(v, node.Exprs[i])
			exprRegister := v.returnRegisters.Pop()
			v.freeRegisters.Push(exprRegister)
			if size == 1 {
				v.addCode("STRB " + exprRegister.String() + ", [" + register.String() + ", #" + strconv.Itoa(4+i*size) + "]")
			} else {
				v.addCode("STR " + exprRegister.String() + ", [" + register.String() + ", #" + strconv.Itoa(4+i*size) + "]")
			}
		}
		lengthRegister := v.freeRegisters.Pop()
		v.addCode(
			"LDR "+lengthRegister.String()+", ="+strconv.Itoa(length),
			"STR "+lengthRegister.String()+", ["+register.String()+"]")
		v.freeRegisters.Push(lengthRegister)
		v.returnRegisters.Push(register)
	case NewPairNode:
		register := v.freeRegisters.Pop()

		// Make space for 2 new pointers on heap
		v.addCode("LDR r0, =8",
			"BL malloc",
			"MOV "+register.String()+", r0")

		// Store first element
		Walk(v, node.Fst)
		fst := v.returnRegisters.Pop()
		fstSize := SizeOf(Type(node.Fst, v.symbolTable))
		v.addCode("LDR r0, ="+strconv.Itoa(fstSize),
			"BL malloc",
			"STR r0, ["+register.String()+"]")
		if fstSize == 1 {
			v.addCode("STRB " + fst.String() + ", [r0]")
		} else {
			v.addCode("STR " + fst.String() + ", [r0]")
		}
		v.freeRegisters.Push(fst)

		// Store second element
		Walk(v, node.Snd)
		snd := v.returnRegisters.Pop()
		sndSize := SizeOf(Type(node.Snd, v.symbolTable))
		v.addCode("LDR r0, ="+strconv.Itoa(sndSize),
			"BL malloc",
			"STR r0, ["+register.String()+", #4]")
		if sndSize == 1 {
			v.addCode("STRB " + snd.String() + ", [r0]")
		} else {
			v.addCode("STR " + snd.String() + ", [r0]")
		}
		v.freeRegisters.Push(snd)
		v.returnRegisters.Push(register)
	case FunctionCallNode:
		registers := []Register{R0, R1, R2, R3}
		size := 0
		for i := len(node.Exprs) - 1; i >= 0; i-- {
			Walk(v, node.Exprs[i])
			register := v.returnRegisters.Pop()
			v.freeRegisters.Push(register)
			if i < len(registers) {
				v.addCode("MOV " + registers[i].String() + ", " + register.String())
			} else {
				f, _ := v.symbolTable.SearchForFunction(node.Ident.Ident)
				v.addCode("SUB sp, sp, #" + strconv.Itoa(SizeOf(f.Params[i].T)))
				if SizeOf(f.Params[i].T) == 1 {
					v.addCode("STRB " + register.String() + ", [sp]")
				} else {
					v.addCode("STR " + register.String() + ", [sp]")
				}
				//		v.addCode("PUSH {" + register.String() + "}")
				size += SizeOf(f.Params[i].T)
				v.currentStackPos += SizeOf(f.Params[i].T)
			}
		}
		v.addCode("BL f_" + node.Ident.Ident)
		if size > 0 {
			v.addCode("ADD sp, sp, #" + strconv.Itoa(size))
			v.currentStackPos -= size
		}

		register := v.freeRegisters.Pop()
		v.returnRegisters.Push(register)
		v.addCode("MOV " + register.String() + ", " + R0.String())
	case BaseTypeNode:

	case ArrayTypeNode:

	case PairTypeNode:

	case UnaryOperator:

	case BinaryOperator:

	case IntegerLiteralNode:
		register := v.freeRegisters.Pop()
		v.addCode("LDR " + register.String() + ", =" + strconv.Itoa(node.Val))
		v.returnRegisters.Push(register)
	case BooleanLiteralNode:
		register := v.freeRegisters.Pop()
		if node.Val {
			v.addCode("MOV " + register.String() + ", #1") // True
		} else {
			v.addCode("MOV " + register.String() + ", #0") // False
		}
		v.returnRegisters.Push(register)
	case CharacterLiteralNode:
		register := v.freeRegisters.Pop()
		v.addCode("MOV " + register.String() + ", #'" + string(node.Val) + "'")
		v.returnRegisters.Push(register)
	case StringLiteralNode:
		register := v.freeRegisters.Pop()
		label := v.addData(node.Val)
		v.addCode("LDR " + register.String() + ", =" + label)
		v.returnRegisters.Push(register)
	case PairLiteralNode:
		register := v.freeRegisters.Pop()
		v.returnRegisters.Push(register)
		v.addCode("LDR " + register.String() + ", =0")
	case UnaryOperatorNode:
		switch node.Op {
		case NOT:

		case NEG:

		case LEN:

		case ORD:

		case CHR:

		}
	case BinaryOperatorNode:
<<<<<<< HEAD
		operand2 := UNDEFINED
		operand1 := UNDEFINED

		if len(v.freeRegisters.stack) == 2 {
			Walk(v, node.expr2)
			operand2 = v.returnRegisters.Pop()
			v.addCode("PUSH {" + operand2.String() + "}")
			v.currentStackPos += sizeOf(Type(node.expr1, v.symbolTable))
			v.freeRegisters.Push(operand2)

			Walk(v, node.expr1)
			operand1 = v.returnRegisters.Pop()
			operand2 = v.freeRegisters.Pop()
			v.addCode("POP {" + operand2.String() + "}")
			v.currentStackPos -= sizeOf(Type(node.expr1, v.symbolTable))
		} else {
			Walk(v, node.expr2)
			operand2 = v.returnRegisters.Pop()
			Walk(v, node.expr1)
			operand1 = v.returnRegisters.Pop()
		}
		switch node.op {
		case MUL:
			v.addCode("SMULL "+operand1.String()+", "+operand2.String()+", "+operand1.String()+", "+operand2.String(),
				"CMP "+operand2.String()+", "+operand1.String()+", ASR #31",
				"BLNE "+CHECK_OVERFLOW.String())
			v.usesFunction(CHECK_OVERFLOW)
		case DIV:
			v.addCode("MOV r0, "+operand1.String(),
				"MOV r1, "+operand2.String(),
				"BL "+CHECK_DIVIDE.String(),
				"BL __aeabi_idiv",
				"MOV "+operand1.String()+", r0")
			v.usesFunction(CHECK_DIVIDE)
		case MOD:
			v.addCode("MOV r0, "+operand1.String(),
				"MOV r1, "+operand2.String(),
				"BL "+CHECK_DIVIDE.String(),
				"BL __aeabi_idivmod",
				"MOV "+operand1.String()+", r1")
			v.usesFunction(CHECK_DIVIDE)
		case ADD:
			v.addCode("ADDS "+operand1.String()+", "+operand1.String()+", "+operand2.String(),
				"BLVS "+CHECK_OVERFLOW.String())
			v.usesFunction(CHECK_OVERFLOW)
		case SUB:
			v.addCode("SUBS "+operand1.String()+", "+operand1.String()+", "+operand2.String(),
				"BLVS "+CHECK_OVERFLOW.String())
			v.usesFunction(CHECK_OVERFLOW)
		case GT:
			v.addCode("CMP "+operand1.String()+", "+operand2.String(),
				"MOVGT "+operand1.String()+", #1",
				"MOVLE "+operand1.String()+", #0")
		case GEQ:
			v.addCode("CMP "+operand1.String()+", "+operand2.String(),
				"MOVGE "+operand1.String()+", #1",
				"MOVLT "+operand1.String()+", #0")
		case LT:
			v.addCode("CMP "+operand1.String()+", "+operand2.String(),
				"MOVLT "+operand1.String()+", #1",
				"MOVGE "+operand1.String()+", #0")
		case LEQ:
			v.addCode("CMP "+operand1.String()+", "+operand2.String(),
				"MOVLE "+operand1.String()+", #1",
				"MOVGT "+operand1.String()+", #0")
		case EQ:
			v.addCode("CMP "+operand1.String()+", "+operand2.String(),
				"MOVEQ "+operand1.String()+", #1",
				"MOVNE "+operand1.String()+", #0")
		case NEQ:
			v.addCode("CMP "+operand1.String()+", "+operand2.String(),
				"MOVNE "+operand1.String()+", #1",
				"MOVEQ "+operand1.String()+", #0")
		case AND:
			v.addCode("AND " + operand1.String() + ", " + operand1.String() + ", " + operand2.String())
		case OR:
			v.addCode("ORR " + operand1.String() + ", " + operand1.String() + ", " + operand2.String())
=======
		switch node.Op {
		case MUL, DIV, MOD, ADD, SUB:

		case GT, GEQ, LT, LEQ:

		case EQ, NEQ:

		case AND, OR:

>>>>>>> 49b34ad1
		}
		v.freeRegisters.Push(operand2)
		v.returnRegisters.Push(operand1)
	case []StatementNode:
		v.symbolTable.MoveNextScope()
		size := 0
		for _, dec := range v.symbolTable.currentScope.scope {
			size += SizeOf(dec.t)
			dec.AddLocation(NewStackOffsetLocation(v.currentStackPos+size, v))
		}
		if size != 0 {
			i := size
			for ; i > 1024; i -= 1024 {
				v.addCode("SUB sp, sp, #1024")
			}
			v.addCode("SUB sp, sp, #" + strconv.Itoa(i))
		}
		v.symbolTable.currentScope.scopeSize = size
		v.currentStackPos += size
	}
}

// Leave will be called to leave the current node.
func (v *CodeGenerator) Leave(programNode ProgramNode) {
	switch node := programNode.(type) {
	case []StatementNode:
		if v.symbolTable.currentScope.scopeSize != 0 {
			i := v.symbolTable.currentScope.scopeSize
			v.currentStackPos -= i
			for ; i > 1024; i -= 1024 {
				v.addCode("ADD sp, sp, #1024")
			}
			v.addCode("ADD sp, sp, #" + strconv.Itoa(i))
		}
		v.symbolTable.MoveUpScope()
	case FunctionNode:
		if v.symbolTable.currentScope.scopeSize > 0 {
			v.addCode("ADD sp, sp, #" + strconv.Itoa(v.symbolTable.currentScope.scopeSize))
		}
		v.symbolTable.MoveUpScope()
		if node.Ident.Ident == "" {
			v.addCode("LDR r0, =0",
				"POP {pc}")
		}
		v.addCode(".ltorg")
	case ArrayLiteralNode:
	case FreeNode:
		register := v.returnRegisters.Pop()
		v.freeRegisters.Push(register)
		v.addCode("MOV r0, "+register.String(),
			"BL "+FREE.String())
		v.usesFunction(FREE)
	case DeclareNode:
		dec, _ := v.symbolTable.SearchForIdentInCurrentScope(node.Ident.Ident)
		dec.isDeclared = true
		register := v.returnRegisters.Pop()
		v.freeRegisters.Push(register)
		if dec.location != nil {
			if SizeOf(dec.t) == 1 {
				v.addCode("STRB " + register.String() + ", " + dec.location.String())
			} else {
				v.addCode("STR " + register.String() + ", " + dec.location.String())
			}
		}
	case PrintNode:
		register := v.returnRegisters.Pop()
		v.freeRegisters.Push(register)
		v.addCode("MOV r0, " + register.String())
		v.addPrint(Type(node.Expr, v.symbolTable))
	case PrintlnNode:
		register := v.returnRegisters.Pop()
		v.freeRegisters.Push(register)
		v.addCode("MOV r0, " + register.String())
		v.addPrint(Type(node.Expr, v.symbolTable))
		v.addCode("BL " + PRINT_LN.String())
		v.usesFunction(PRINT_LN)
	case ExitNode:
		register := v.returnRegisters.Pop()
		v.freeRegisters.Push(register)
		v.addCode("MOV r0, "+register.String(),
			"BL exit")
	case ReturnNode:
		register := v.returnRegisters.Pop()
		v.freeRegisters.Push(register)
		i := 0
		for t := v.symbolTable.currentScope; t != v.symbolTable.head; t = t.parentScope {
			i += t.scopeSize
		}
		if i > 0 {
			v.addCode("ADD sp, sp, #" + strconv.Itoa(i))
		}
		v.addCode("MOV r0, "+register.String(),
			"POP {pc}")

	case PairFirstElementNode:
		register := v.returnRegisters.Peek()
		v.addCode("MOV r0, "+register.String(),
			"BL "+CHECK_NULL_POINTER.String(),
			"LDR "+register.String()+", ["+register.String()+"]")

		// If we don'T want a Pointer then don'T retrieve the value
		if !node.Pointer {
			if SizeOf(Type(node.Expr, v.symbolTable)) == 1 {
				v.addCode("LDRSB " + register.String() + ", [" + register.String() + "]")
			} else {
				v.addCode("LDR " + register.String() + ", [" + register.String() + "]")
			}
		}
		v.usesFunction(CHECK_NULL_POINTER)
	case PairSecondElementNode:
		register := v.returnRegisters.Peek()
		v.addCode("MOV r0, "+register.String(),
			"BL "+CHECK_NULL_POINTER.String(),
			"LDR "+register.String()+", ["+register.String()+", #4]")

		// If we don'T want a Pointer then don'T retrieve the value
		if !node.Pointer {
			if SizeOf(Type(node.Expr, v.symbolTable)) == 1 {
				v.addCode("LDRSB " + register.String() + ", [" + register.String() + "]")
			} else {
				v.addCode("LDR " + register.String() + ", [" + register.String() + "]")
			}
		}
		v.usesFunction(CHECK_NULL_POINTER)
	case UnaryOperatorNode:
		register := v.returnRegisters.Peek()
		switch node.Op {
		case NOT:
			v.addCode("EOR " + register.String() + ", " + register.String() + ", #1")
		case NEG:
			v.addCode("RSBS "+register.String()+", "+register.String()+", #0",
				"BLVS "+CHECK_OVERFLOW.String())
			v.usesFunction(CHECK_OVERFLOW)
		case LEN:
			v.addCode("LDR " + register.String() + ", [" + register.String() + "]")
		case ORD:

		case CHR:

		}
<<<<<<< HEAD
=======
	case BinaryOperatorNode:
		operand2 := v.returnRegisters.Pop()
		operand1 := v.returnRegisters.Pop()
		switch node.Op {
		case MUL:
			v.addCode("SMULL "+operand1.String()+", "+operand2.String()+", "+operand1.String()+", "+operand2.String(),
				"CMP "+operand2.String()+", "+operand1.String()+", ASR #31",
				"BLNE "+CHECK_OVERFLOW.String())
			v.usesFunction(CHECK_OVERFLOW)
		case DIV:
			v.addCode("MOV r0, "+operand1.String(),
				"MOV r1, "+operand2.String(),
				"BL "+CHECK_DIVIDE.String(),
				"BL __aeabi_idiv",
				"MOV "+operand1.String()+", r0")
			v.usesFunction(CHECK_DIVIDE)
		case MOD:
			v.addCode("MOV r0, "+operand1.String(),
				"MOV r1, "+operand2.String(),
				"BL "+CHECK_DIVIDE.String(),
				"BL __aeabi_idivmod",
				"MOV "+operand1.String()+", r1")
			v.usesFunction(CHECK_DIVIDE)
		case ADD:
			v.addCode("ADDS "+operand1.String()+", "+operand1.String()+", "+operand2.String(),
				"BLVS "+CHECK_OVERFLOW.String())
			v.usesFunction(CHECK_OVERFLOW)
		case SUB:
			v.addCode("SUBS "+operand1.String()+", "+operand1.String()+", "+operand2.String(),
				"BLVS "+CHECK_OVERFLOW.String())
			v.usesFunction(CHECK_OVERFLOW)
		case GT:
			v.addCode("CMP "+operand1.String()+", "+operand2.String(),
				"MOVGT "+operand1.String()+", #1",
				"MOVLE "+operand1.String()+", #0")
		case GEQ:
			v.addCode("CMP "+operand1.String()+", "+operand2.String(),
				"MOVGE "+operand1.String()+", #1",
				"MOVLT "+operand1.String()+", #0")
		case LT:
			v.addCode("CMP "+operand1.String()+", "+operand2.String(),
				"MOVLT "+operand1.String()+", #1",
				"MOVGE "+operand1.String()+", #0")
		case LEQ:
			v.addCode("CMP "+operand1.String()+", "+operand2.String(),
				"MOVLE "+operand1.String()+", #1",
				"MOVGT "+operand1.String()+", #0")
		case EQ:
			v.addCode("CMP "+operand1.String()+", "+operand2.String(),
				"MOVEQ "+operand1.String()+", #1",
				"MOVNE "+operand1.String()+", #0")
		case NEQ:
			v.addCode("CMP "+operand1.String()+", "+operand2.String(),
				"MOVNE "+operand1.String()+", #1",
				"MOVEQ "+operand1.String()+", #0")
		case AND:
			v.addCode("AND " + operand1.String() + ", " + operand1.String() + ", " + operand2.String())
		case OR:
			v.addCode("ORR " + operand1.String() + ", " + operand1.String() + ", " + operand2.String())
		}
		v.freeRegisters.Push(operand2)
		v.returnRegisters.Push(operand1)
>>>>>>> 49b34ad1
	}
}

type Location struct {
	register Register
	address  int

	// Stores information needed to determine stack offset
	currentPos    int
	codeGenerator *CodeGenerator
}

func NewRegisterLocation(register Register) *Location {
	return &Location{
		register: register,
	}
}

func NewAddressLocation(address int) *Location {
	return &Location{
		register: UNDEFINED,
		address:  address,
	}
}

func NewStackOffsetLocation(currentPos int, v *CodeGenerator) *Location {
	return &Location{
		register:      UNDEFINED,
		currentPos:    currentPos,
		codeGenerator: v,
	}
}

func (location *Location) String() string {
	// Location is a register
	if location.register != UNDEFINED {
		return location.register.String()
	}

	// Location is an address on the heap
	if location.address != 0 {
		return "#" + strconv.Itoa(location.address)
	}

	// Location is a stack offset
	return "[sp, #" + strconv.Itoa(location.codeGenerator.currentStackPos-location.currentPos) + "]"
}

func (location *Location) PointerTo() string {
	return "sp, #" + strconv.Itoa(+location.codeGenerator.currentStackPos-location.currentPos)
}<|MERGE_RESOLUTION|>--- conflicted
+++ resolved
@@ -710,240 +710,27 @@
 
 		}
 	case BinaryOperatorNode:
-<<<<<<< HEAD
 		operand2 := UNDEFINED
 		operand1 := UNDEFINED
 
 		if len(v.freeRegisters.stack) == 2 {
-			Walk(v, node.expr2)
+			Walk(v, node.Expr2)
 			operand2 = v.returnRegisters.Pop()
 			v.addCode("PUSH {" + operand2.String() + "}")
-			v.currentStackPos += sizeOf(Type(node.expr1, v.symbolTable))
+			v.currentStackPos += SizeOf(Type(node.Expr1, v.symbolTable))
 			v.freeRegisters.Push(operand2)
 
-			Walk(v, node.expr1)
+			Walk(v, node.Expr1)
 			operand1 = v.returnRegisters.Pop()
 			operand2 = v.freeRegisters.Pop()
 			v.addCode("POP {" + operand2.String() + "}")
-			v.currentStackPos -= sizeOf(Type(node.expr1, v.symbolTable))
+			v.currentStackPos -= SizeOf(Type(node.Expr1, v.symbolTable))
 		} else {
-			Walk(v, node.expr2)
+			Walk(v, node.Expr2)
 			operand2 = v.returnRegisters.Pop()
-			Walk(v, node.expr1)
+			Walk(v, node.Expr1)
 			operand1 = v.returnRegisters.Pop()
 		}
-		switch node.op {
-		case MUL:
-			v.addCode("SMULL "+operand1.String()+", "+operand2.String()+", "+operand1.String()+", "+operand2.String(),
-				"CMP "+operand2.String()+", "+operand1.String()+", ASR #31",
-				"BLNE "+CHECK_OVERFLOW.String())
-			v.usesFunction(CHECK_OVERFLOW)
-		case DIV:
-			v.addCode("MOV r0, "+operand1.String(),
-				"MOV r1, "+operand2.String(),
-				"BL "+CHECK_DIVIDE.String(),
-				"BL __aeabi_idiv",
-				"MOV "+operand1.String()+", r0")
-			v.usesFunction(CHECK_DIVIDE)
-		case MOD:
-			v.addCode("MOV r0, "+operand1.String(),
-				"MOV r1, "+operand2.String(),
-				"BL "+CHECK_DIVIDE.String(),
-				"BL __aeabi_idivmod",
-				"MOV "+operand1.String()+", r1")
-			v.usesFunction(CHECK_DIVIDE)
-		case ADD:
-			v.addCode("ADDS "+operand1.String()+", "+operand1.String()+", "+operand2.String(),
-				"BLVS "+CHECK_OVERFLOW.String())
-			v.usesFunction(CHECK_OVERFLOW)
-		case SUB:
-			v.addCode("SUBS "+operand1.String()+", "+operand1.String()+", "+operand2.String(),
-				"BLVS "+CHECK_OVERFLOW.String())
-			v.usesFunction(CHECK_OVERFLOW)
-		case GT:
-			v.addCode("CMP "+operand1.String()+", "+operand2.String(),
-				"MOVGT "+operand1.String()+", #1",
-				"MOVLE "+operand1.String()+", #0")
-		case GEQ:
-			v.addCode("CMP "+operand1.String()+", "+operand2.String(),
-				"MOVGE "+operand1.String()+", #1",
-				"MOVLT "+operand1.String()+", #0")
-		case LT:
-			v.addCode("CMP "+operand1.String()+", "+operand2.String(),
-				"MOVLT "+operand1.String()+", #1",
-				"MOVGE "+operand1.String()+", #0")
-		case LEQ:
-			v.addCode("CMP "+operand1.String()+", "+operand2.String(),
-				"MOVLE "+operand1.String()+", #1",
-				"MOVGT "+operand1.String()+", #0")
-		case EQ:
-			v.addCode("CMP "+operand1.String()+", "+operand2.String(),
-				"MOVEQ "+operand1.String()+", #1",
-				"MOVNE "+operand1.String()+", #0")
-		case NEQ:
-			v.addCode("CMP "+operand1.String()+", "+operand2.String(),
-				"MOVNE "+operand1.String()+", #1",
-				"MOVEQ "+operand1.String()+", #0")
-		case AND:
-			v.addCode("AND " + operand1.String() + ", " + operand1.String() + ", " + operand2.String())
-		case OR:
-			v.addCode("ORR " + operand1.String() + ", " + operand1.String() + ", " + operand2.String())
-=======
-		switch node.Op {
-		case MUL, DIV, MOD, ADD, SUB:
-
-		case GT, GEQ, LT, LEQ:
-
-		case EQ, NEQ:
-
-		case AND, OR:
-
->>>>>>> 49b34ad1
-		}
-		v.freeRegisters.Push(operand2)
-		v.returnRegisters.Push(operand1)
-	case []StatementNode:
-		v.symbolTable.MoveNextScope()
-		size := 0
-		for _, dec := range v.symbolTable.currentScope.scope {
-			size += SizeOf(dec.t)
-			dec.AddLocation(NewStackOffsetLocation(v.currentStackPos+size, v))
-		}
-		if size != 0 {
-			i := size
-			for ; i > 1024; i -= 1024 {
-				v.addCode("SUB sp, sp, #1024")
-			}
-			v.addCode("SUB sp, sp, #" + strconv.Itoa(i))
-		}
-		v.symbolTable.currentScope.scopeSize = size
-		v.currentStackPos += size
-	}
-}
-
-// Leave will be called to leave the current node.
-func (v *CodeGenerator) Leave(programNode ProgramNode) {
-	switch node := programNode.(type) {
-	case []StatementNode:
-		if v.symbolTable.currentScope.scopeSize != 0 {
-			i := v.symbolTable.currentScope.scopeSize
-			v.currentStackPos -= i
-			for ; i > 1024; i -= 1024 {
-				v.addCode("ADD sp, sp, #1024")
-			}
-			v.addCode("ADD sp, sp, #" + strconv.Itoa(i))
-		}
-		v.symbolTable.MoveUpScope()
-	case FunctionNode:
-		if v.symbolTable.currentScope.scopeSize > 0 {
-			v.addCode("ADD sp, sp, #" + strconv.Itoa(v.symbolTable.currentScope.scopeSize))
-		}
-		v.symbolTable.MoveUpScope()
-		if node.Ident.Ident == "" {
-			v.addCode("LDR r0, =0",
-				"POP {pc}")
-		}
-		v.addCode(".ltorg")
-	case ArrayLiteralNode:
-	case FreeNode:
-		register := v.returnRegisters.Pop()
-		v.freeRegisters.Push(register)
-		v.addCode("MOV r0, "+register.String(),
-			"BL "+FREE.String())
-		v.usesFunction(FREE)
-	case DeclareNode:
-		dec, _ := v.symbolTable.SearchForIdentInCurrentScope(node.Ident.Ident)
-		dec.isDeclared = true
-		register := v.returnRegisters.Pop()
-		v.freeRegisters.Push(register)
-		if dec.location != nil {
-			if SizeOf(dec.t) == 1 {
-				v.addCode("STRB " + register.String() + ", " + dec.location.String())
-			} else {
-				v.addCode("STR " + register.String() + ", " + dec.location.String())
-			}
-		}
-	case PrintNode:
-		register := v.returnRegisters.Pop()
-		v.freeRegisters.Push(register)
-		v.addCode("MOV r0, " + register.String())
-		v.addPrint(Type(node.Expr, v.symbolTable))
-	case PrintlnNode:
-		register := v.returnRegisters.Pop()
-		v.freeRegisters.Push(register)
-		v.addCode("MOV r0, " + register.String())
-		v.addPrint(Type(node.Expr, v.symbolTable))
-		v.addCode("BL " + PRINT_LN.String())
-		v.usesFunction(PRINT_LN)
-	case ExitNode:
-		register := v.returnRegisters.Pop()
-		v.freeRegisters.Push(register)
-		v.addCode("MOV r0, "+register.String(),
-			"BL exit")
-	case ReturnNode:
-		register := v.returnRegisters.Pop()
-		v.freeRegisters.Push(register)
-		i := 0
-		for t := v.symbolTable.currentScope; t != v.symbolTable.head; t = t.parentScope {
-			i += t.scopeSize
-		}
-		if i > 0 {
-			v.addCode("ADD sp, sp, #" + strconv.Itoa(i))
-		}
-		v.addCode("MOV r0, "+register.String(),
-			"POP {pc}")
-
-	case PairFirstElementNode:
-		register := v.returnRegisters.Peek()
-		v.addCode("MOV r0, "+register.String(),
-			"BL "+CHECK_NULL_POINTER.String(),
-			"LDR "+register.String()+", ["+register.String()+"]")
-
-		// If we don'T want a Pointer then don'T retrieve the value
-		if !node.Pointer {
-			if SizeOf(Type(node.Expr, v.symbolTable)) == 1 {
-				v.addCode("LDRSB " + register.String() + ", [" + register.String() + "]")
-			} else {
-				v.addCode("LDR " + register.String() + ", [" + register.String() + "]")
-			}
-		}
-		v.usesFunction(CHECK_NULL_POINTER)
-	case PairSecondElementNode:
-		register := v.returnRegisters.Peek()
-		v.addCode("MOV r0, "+register.String(),
-			"BL "+CHECK_NULL_POINTER.String(),
-			"LDR "+register.String()+", ["+register.String()+", #4]")
-
-		// If we don'T want a Pointer then don'T retrieve the value
-		if !node.Pointer {
-			if SizeOf(Type(node.Expr, v.symbolTable)) == 1 {
-				v.addCode("LDRSB " + register.String() + ", [" + register.String() + "]")
-			} else {
-				v.addCode("LDR " + register.String() + ", [" + register.String() + "]")
-			}
-		}
-		v.usesFunction(CHECK_NULL_POINTER)
-	case UnaryOperatorNode:
-		register := v.returnRegisters.Peek()
-		switch node.Op {
-		case NOT:
-			v.addCode("EOR " + register.String() + ", " + register.String() + ", #1")
-		case NEG:
-			v.addCode("RSBS "+register.String()+", "+register.String()+", #0",
-				"BLVS "+CHECK_OVERFLOW.String())
-			v.usesFunction(CHECK_OVERFLOW)
-		case LEN:
-			v.addCode("LDR " + register.String() + ", [" + register.String() + "]")
-		case ORD:
-
-		case CHR:
-
-		}
-<<<<<<< HEAD
-=======
-	case BinaryOperatorNode:
-		operand2 := v.returnRegisters.Pop()
-		operand1 := v.returnRegisters.Pop()
 		switch node.Op {
 		case MUL:
 			v.addCode("SMULL "+operand1.String()+", "+operand2.String()+", "+operand1.String()+", "+operand2.String(),
@@ -1003,7 +790,143 @@
 		}
 		v.freeRegisters.Push(operand2)
 		v.returnRegisters.Push(operand1)
->>>>>>> 49b34ad1
+	case []StatementNode:
+		v.symbolTable.MoveNextScope()
+		size := 0
+		for _, dec := range v.symbolTable.currentScope.scope {
+			size += SizeOf(dec.t)
+			dec.AddLocation(NewStackOffsetLocation(v.currentStackPos+size, v))
+		}
+		if size != 0 {
+			i := size
+			for ; i > 1024; i -= 1024 {
+				v.addCode("SUB sp, sp, #1024")
+			}
+			v.addCode("SUB sp, sp, #" + strconv.Itoa(i))
+		}
+		v.symbolTable.currentScope.scopeSize = size
+		v.currentStackPos += size
+	}
+}
+
+// Leave will be called to leave the current node.
+func (v *CodeGenerator) Leave(programNode ProgramNode) {
+	switch node := programNode.(type) {
+	case []StatementNode:
+		if v.symbolTable.currentScope.scopeSize != 0 {
+			i := v.symbolTable.currentScope.scopeSize
+			v.currentStackPos -= i
+			for ; i > 1024; i -= 1024 {
+				v.addCode("ADD sp, sp, #1024")
+			}
+			v.addCode("ADD sp, sp, #" + strconv.Itoa(i))
+		}
+		v.symbolTable.MoveUpScope()
+	case FunctionNode:
+		if v.symbolTable.currentScope.scopeSize > 0 {
+			v.addCode("ADD sp, sp, #" + strconv.Itoa(v.symbolTable.currentScope.scopeSize))
+		}
+		v.symbolTable.MoveUpScope()
+		if node.Ident.Ident == "" {
+			v.addCode("LDR r0, =0",
+				"POP {pc}")
+		}
+		v.addCode(".ltorg")
+	case ArrayLiteralNode:
+	case FreeNode:
+		register := v.returnRegisters.Pop()
+		v.freeRegisters.Push(register)
+		v.addCode("MOV r0, "+register.String(),
+			"BL "+FREE.String())
+		v.usesFunction(FREE)
+	case DeclareNode:
+		dec, _ := v.symbolTable.SearchForIdentInCurrentScope(node.Ident.Ident)
+		dec.isDeclared = true
+		register := v.returnRegisters.Pop()
+		v.freeRegisters.Push(register)
+		if dec.location != nil {
+			if SizeOf(dec.t) == 1 {
+				v.addCode("STRB " + register.String() + ", " + dec.location.String())
+			} else {
+				v.addCode("STR " + register.String() + ", " + dec.location.String())
+			}
+		}
+	case PrintNode:
+		register := v.returnRegisters.Pop()
+		v.freeRegisters.Push(register)
+		v.addCode("MOV r0, " + register.String())
+		v.addPrint(Type(node.Expr, v.symbolTable))
+	case PrintlnNode:
+		register := v.returnRegisters.Pop()
+		v.freeRegisters.Push(register)
+		v.addCode("MOV r0, " + register.String())
+		v.addPrint(Type(node.Expr, v.symbolTable))
+		v.addCode("BL " + PRINT_LN.String())
+		v.usesFunction(PRINT_LN)
+	case ExitNode:
+		register := v.returnRegisters.Pop()
+		v.freeRegisters.Push(register)
+		v.addCode("MOV r0, "+register.String(),
+			"BL exit")
+	case ReturnNode:
+		register := v.returnRegisters.Pop()
+		v.freeRegisters.Push(register)
+		i := 0
+		for t := v.symbolTable.currentScope; t != v.symbolTable.head; t = t.parentScope {
+			i += t.scopeSize
+		}
+		if i > 0 {
+			v.addCode("ADD sp, sp, #" + strconv.Itoa(i))
+		}
+		v.addCode("MOV r0, "+register.String(),
+			"POP {pc}")
+
+	case PairFirstElementNode:
+		register := v.returnRegisters.Peek()
+		v.addCode("MOV r0, "+register.String(),
+			"BL "+CHECK_NULL_POINTER.String(),
+			"LDR "+register.String()+", ["+register.String()+"]")
+
+		// If we don'T want a Pointer then don'T retrieve the value
+		if !node.Pointer {
+			if SizeOf(Type(node.Expr, v.symbolTable)) == 1 {
+				v.addCode("LDRSB " + register.String() + ", [" + register.String() + "]")
+			} else {
+				v.addCode("LDR " + register.String() + ", [" + register.String() + "]")
+			}
+		}
+		v.usesFunction(CHECK_NULL_POINTER)
+	case PairSecondElementNode:
+		register := v.returnRegisters.Peek()
+		v.addCode("MOV r0, "+register.String(),
+			"BL "+CHECK_NULL_POINTER.String(),
+			"LDR "+register.String()+", ["+register.String()+", #4]")
+
+		// If we don'T want a Pointer then don'T retrieve the value
+		if !node.Pointer {
+			if SizeOf(Type(node.Expr, v.symbolTable)) == 1 {
+				v.addCode("LDRSB " + register.String() + ", [" + register.String() + "]")
+			} else {
+				v.addCode("LDR " + register.String() + ", [" + register.String() + "]")
+			}
+		}
+		v.usesFunction(CHECK_NULL_POINTER)
+	case UnaryOperatorNode:
+		register := v.returnRegisters.Peek()
+		switch node.Op {
+		case NOT:
+			v.addCode("EOR " + register.String() + ", " + register.String() + ", #1")
+		case NEG:
+			v.addCode("RSBS "+register.String()+", "+register.String()+", #0",
+				"BLVS "+CHECK_OVERFLOW.String())
+			v.usesFunction(CHECK_OVERFLOW)
+		case LEN:
+			v.addCode("LDR " + register.String() + ", [" + register.String() + "]")
+		case ORD:
+
+		case CHR:
+
+		}
 	}
 }
 
