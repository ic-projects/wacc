--- conflicted
+++ resolved
@@ -17,24 +17,23 @@
 func NewAsciiWord(length int, text string) AsciiWord {
 	return AsciiWord{
 		length: length,
-		text: text,
-	}
-}
-
+		text:   text,
+	}
+}
 
 type Assembly struct {
-	data   			map[string](AsciiWord)
+	data        map[string](AsciiWord)
 	dataCounter int
-	text   			[]string
-	global 			map[string]([]string)
+	text        []string
+	global      map[string]([]string)
 }
 
 func NewAssembly() *Assembly {
 	return &Assembly{
-		data:   make(map[string]AsciiWord),
+		data:        make(map[string]AsciiWord),
 		dataCounter: 0,
-		text:   make([]string, 0),
-		global: make(map[string]([]string)),
+		text:        make([]string, 0),
+		global:      make(map[string]([]string)),
 	}
 }
 
@@ -173,7 +172,7 @@
 	symbolTable     *SymbolTable
 	freeRegisters   *RegisterStack
 	returnRegisters *RegisterStack
-	library					*Library
+	library         *Library
 	currentStackPos int
 }
 
@@ -185,7 +184,7 @@
 		symbolTable:     symbolTable,
 		freeRegisters:   NewRegisterStackWith([]Register{R4, R5, R6, R7, R8, R9, R10, R11, R12}),
 		returnRegisters: NewRegisterStack(),
-		library:				 GetLibrary(),
+		library:         GetLibrary(),
 		currentStackPos: 0,
 	}
 }
@@ -281,12 +280,12 @@
 	v.currentFunction = name
 }
 
-<<<<<<< HEAD
 // usesFunction adds the corresponding predefined function to the assembly if
 // it is not already added
 func (v *CodeGenerator) usesFunction(f LibraryFunction) {
 	v.library.add(v, f)
-=======
+}
+
 // NoRecurse defines the nodes of the AST which should not be automatically
 // walked. This means we can visit the children in any way we choose.
 func (v *CodeGenerator) NoRecurse(programNode ProgramNode) bool {
@@ -296,7 +295,6 @@
 	default:
 		return false
 	}
->>>>>>> 14c79c0e
 }
 
 // Visit will apply the correct rule for the programNode given, to be used with
@@ -443,12 +441,12 @@
 	case PrintNode:
 		register := v.returnRegisters.Pop()
 		v.freeRegisters.Push(register)
-		v.addCode("MOV r0, "+register.String())
+		v.addCode("MOV r0, " + register.String())
 		v.addPrint(Type(node.expr, v.symbolTable))
 	case PrintlnNode:
 		register := v.returnRegisters.Pop()
 		v.freeRegisters.Push(register)
-		v.addCode("MOV r0, "+register.String())
+		v.addCode("MOV r0, " + register.String())
 		v.addPrint(Type(node.expr, v.symbolTable))
 		v.addCode("BL " + PRINT_LN.String())
 		v.usesFunction(PRINT_LN)
@@ -489,7 +487,7 @@
 		case DIV:
 			v.addCode("MOV r0, "+operand1.String(),
 				"MOV r1, "+operand2.String(),
-				"BL " + CHECK_DIVIDE.String(),
+				"BL "+CHECK_DIVIDE.String(),
 				"BL __aeabi_idiv",
 				"MOV "+returnRegister.String()+", r0")
 			v.usesFunction(CHECK_DIVIDE)
