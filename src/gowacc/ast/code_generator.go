package ast

import (
	"bufio"
	"bytes"
	"fmt"
	"os"
	"strconv"
	"strings"
)

type AsciiWord struct {
	length int
	text   string
}

func NewAsciiWord(length int, text string) AsciiWord {
	return AsciiWord{
		length: length,
		text:   text,
	}
}

type Assembly struct {
	data        map[string](AsciiWord)
	dataCounter int
	text        []string
	global      map[string]([]string)
}

func NewAssembly() *Assembly {
	return &Assembly{
		data:        make(map[string]AsciiWord),
		dataCounter: 0,
		text:        make([]string, 0),
		global:      make(map[string]([]string)),
	}
}

// String will return the string format of the Assembly code with line numbers.
func (asm *Assembly) String() string {
	var buf bytes.Buffer
	buf.WriteString(".data\n")
	for dname, d := range asm.data {
		buf.WriteString(dname + ":\n")
		buf.WriteString(fmt.Sprintf("   .word %d\n", d.length))
		buf.WriteString(fmt.Sprintf("   .ascii \"%s\"\n", d.text))
	}
	buf.WriteString(".text\n")
	for _, s := range asm.text {
		buf.WriteString(indent(s, "  "))
	}
	buf.WriteString(".global main\n")
	for fname, f := range asm.global {
		buf.WriteString(fname + ":\n")
		for _, s := range f {
			buf.WriteString(indent(s, "  "))
		}
	}
	return buf.String()
}

func (asm *Assembly) NumberedCode() string {
	var buf bytes.Buffer
	for i, line := range strings.Split(asm.String(), "\n") {
		if line != "" {
			buf.WriteString(fmt.Sprintf("%d\t%s\n", i, line))
		}
	}
	return buf.String()
}

// SaveToFile is a function that will save the assembly to the given savepath
// overwriting any file already there.
func (asm *Assembly) SaveToFile(savepath string) error {
	file, err := os.Create(savepath)
	defer file.Close()
	if err != nil {
		return err
	}

	w := bufio.NewWriter(file)
	defer w.Flush()
	_, err = w.WriteString(asm.String())
	if err != nil {
		return err
	}

	return nil
}

type Register int

const (
	R0 Register = iota
	R1
	R2
	R3
	R4
	R5
	R6
	R7
	R8
	R9
	R10
	R11
	R12
	SP
	LR
	PC
	APSR
	UNDEFINED
)

func (r Register) String() string {
	switch r {
	case R0:
		return "r0"
	case R1:
		return "r1"
	case R2:
		return "r2"
	case R3:
		return "r3"
	case R4:
		return "r4"
	case R5:
		return "r5"
	case R6:
		return "r6"
	case R7:
		return "r7"
	case R8:
		return "r8"
	case R9:
		return "r9"
	case R10:
		return "r10"
	case R11:
		return "r11"
	case R12:
		return "r12"
	case SP:
		return "sp"
	case LR:
		return "lr"
	case PC:
		return "pc"
	case APSR:
		return "apsr"
	default:
		return "UNDEFINED"
	}
}

// GenerateCode is a function that will generate and return the finished assembly
// code for a given AST.
func GenerateCode(tree ProgramNode, symbolTable *SymbolTable) *Assembly {
	codeGen := NewCodeGenerator(symbolTable)

	Walk(codeGen, tree)

	return codeGen.asm
}

// CodeGenerator is a struct that implements EntryExitVisitor to be called with
// Walk. It stores
type CodeGenerator struct {
	asm             *Assembly
	labelCount      int
	currentFunction string
	symbolTable     *SymbolTable
	freeRegisters   *RegisterStack
	returnRegisters *RegisterStack
	library         *Library
	currentStackPos int
}

// NewCodeGenerator returns an initialised CodeGenerator
func NewCodeGenerator(symbolTable *SymbolTable) *CodeGenerator {
	return &CodeGenerator{
		asm:             NewAssembly(),
		labelCount:      0,
		symbolTable:     symbolTable,
		freeRegisters:   NewRegisterStackWith([]Register{R11, R10, R9, R8, R7, R6, R5, R4}),
		returnRegisters: NewRegisterStack(),
		library:         GetLibrary(),
		currentStackPos: 0,
	}
}

// RegisterStack is a struct that represents a stack of regsters.
// It is used to keep track of which register is used for returning a value.
//
// When a callee returns with value, it pushes the register used to store the
// return value to the stack.
//
// The caller pops a register off the stack to determine the register where the
// return value is stored.
type RegisterStack struct {
	stack []Register
}

func NewRegisterStack() *RegisterStack {
	return &RegisterStack{
		stack: []Register{},
	}
}

func NewRegisterStackWith(registers []Register) *RegisterStack {
	return &RegisterStack{
		stack: registers,
	}
}

func (registerStack *RegisterStack) Pop() Register {
	if len(registerStack.stack) != 0 {
		register := registerStack.stack[len(registerStack.stack)-1]
		registerStack.stack = registerStack.stack[:len(registerStack.stack)-1]
		return register
	}
	fmt.Println("Internal compiler error")
	return UNDEFINED
}

func (registerStack *RegisterStack) Peek() Register {
	if len(registerStack.stack) != 0 {
		register := registerStack.stack[len(registerStack.stack)-1]
		return register
	}
	fmt.Println("Internal compiler error")
	return UNDEFINED
}

func (registerStack *RegisterStack) Push(register Register) {
	registerStack.stack = append(registerStack.stack, register)
}

func (registerStack *RegisterStack) String() string {
	var buf bytes.Buffer
	buf.WriteString("[ ")
	for _, r := range registerStack.stack {
		buf.WriteString(r.String() + " ")
	}
	buf.WriteString("]")
	return buf.String()
}

func (v *CodeGenerator) addPrint(t TypeNode) {
	switch node := t.(type) {
	case BaseTypeNode:
		switch node.t {
		case BOOL:
			v.addCode("BL " + PRINT_BOOL.String())
			v.usesFunction(PRINT_BOOL)
		case INT:
			v.addCode("BL " + PRINT_INT.String())
			v.usesFunction(PRINT_INT)
		case CHAR:
			v.addCode("BL putchar")
		}
	case ArrayTypeNode:
		if arr, ok := node.t.(BaseTypeNode); ok {
			if arr.t == CHAR && node.dim == 1 {
				v.addCode("BL " + PRINT_STRING.String())
				v.usesFunction(PRINT_STRING)
				return
			}
		}
		v.addCode("BL " + PRINT_REFERENCE.String())
		v.usesFunction(PRINT_REFERENCE)
	case PairTypeNode:
		v.addCode("BL " + PRINT_REFERENCE.String())
		v.usesFunction(PRINT_REFERENCE)
	}
}

// addDataWithLabel adds a ascii word to the data section generating a unique label
func (v *CodeGenerator) addData(text string) string {
	label := "msg_" + strconv.Itoa(v.asm.dataCounter)
	v.asm.dataCounter++
	v.addDataWithLabel(label, text)
	return label
}

// addDataWithLabel adds a ascii word to the data section using a given label
func (v *CodeGenerator) addDataWithLabel(label string, text string) {
	length := 0
	for i := 0; i < len(text); i++ {
		length++
		if text[i] == '\\' {
			i++
		}
	}
	v.asm.data[label] = NewAsciiWord(length, text)
}

// addText add lines of assembly to the already text part of the generated
// assembly code
func (v *CodeGenerator) addText(lines ...string) {
	for _, line := range lines {
		v.asm.text = append(v.asm.text, line+"\n")
	}
}

// addCode add lines of assembly to the already code part of the generated
// assembly code
func (v *CodeGenerator) addCode(lines ...string) {
	for _, line := range lines {
		v.asm.global[v.currentFunction] = append(v.asm.global[v.currentFunction], line+"\n")
	}
}

// addCode add lines of assembly to the already code part of the generated
// assembly code
func (v *CodeGenerator) addFunction(name string) {
	v.asm.global[name] = make([]string, 0)
	v.currentFunction = name
}

// usesFunction adds the corresponding predefined function to the assembly if
// it is not already added
func (v *CodeGenerator) usesFunction(f LibraryFunction) {
	v.library.add(v, f)
}

// NoRecurse defines the nodes of the AST which should not be automatically
// walked. This means we can Walk the children in any way we choose.
func (v *CodeGenerator) NoRecurse(programNode ProgramNode) bool {
	switch programNode.(type) {
<<<<<<< HEAD
	case IfNode, ArrayLiteralNode, ArrayElementNode, LoopNode, NewPairNode:
=======
	case IfNode, LoopNode, AssignNode, ArrayLiteralNode:
>>>>>>> 97fe825e
		return true
	default:
		return false
	}
}

// Visit will apply the correct rule for the programNode given, to be used with
// Walk.
func (v *CodeGenerator) Visit(programNode ProgramNode) {
	switch node := programNode.(type) {
	case Program:

	case FunctionNode:
		v.symbolTable.MoveNextScope()
		if node.ident.ident == "" {
			v.addFunction("main")
		} else {
			v.addFunction("f_" + node.ident.ident)
		}
		v.addCode("PUSH {lr}")
	case ParameterNode:

	case SkipNode:

	case DeclareNode:

	case AssignNode:
		// Rhs
		Walk(v, node.rhs)
		rhsRegister := v.returnRegisters.Pop()
		// Lhs
		switch lhsNode := node.lhs.(type) {
		case IdentifierNode:
			ident, _ := v.symbolTable.SearchForIdentInCurrentScope(lhsNode.ident)
			if ident.location != nil {
				if sizeOf(ident.t) == 1 {
					v.addCode("STRB " + rhsRegister.String() + ", " + ident.location.String())
				} else {
					v.addCode("STR " + rhsRegister.String() + ", " + ident.location.String())
				}
			}
		case ArrayElementNode, PairFirstElementNode, PairSecondElementNode:
			Walk(v, lhsNode)
			lhsRegister := v.returnRegisters.Pop()
			v.addCode(fmt.Sprintf("STR %s, [%s]", rhsRegister, lhsRegister))
		}
		v.freeRegisters.Push(rhsRegister)
	case ReadNode:

	case FreeNode:

	case ReturnNode:

	case ExitNode:

	case PrintNode:

	case PrintlnNode:

	case IfNode:
		// Cond
		Walk(v, node.expr)
		r := v.returnRegisters.Pop()
		v.addCode(fmt.Sprintf("CMP %s, #0", r))
		v.freeRegisters.Push(r)
		v.addCode(fmt.Sprintf("BEQ L%d", v.labelCount))
		// If
		Walk(v, node.ifStats)
		v.addCode(fmt.Sprintf("B L%d", v.labelCount))
		// Else
		v.addCode(fmt.Sprintf("L%d:", v.labelCount))
		v.labelCount++
		Walk(v, node.elseStats)
		// Fi
		v.addCode(fmt.Sprintf("L%d:", v.labelCount))
		v.labelCount++
	case LoopNode:
		v.addCode(fmt.Sprintf("B L%d", v.labelCount+1))
		// Do
		v.addCode(fmt.Sprintf("L%d:", v.labelCount))
		v.labelCount++
		Walk(v, node.stats)
		// Cond
		v.addCode(fmt.Sprintf("L%d:", v.labelCount))
		v.labelCount++
		Walk(v, node.expr)
		r := v.returnRegisters.Pop()
		v.addCode(fmt.Sprintf("CMP %s, #1", r))
		v.freeRegisters.Push(r)
		v.addCode(fmt.Sprintf("BEQ L%d", v.labelCount-2))
	case ScopeNode:

	case IdentifierNode:
		register := v.freeRegisters.Pop()
		dec, _ := v.symbolTable.SearchForIdent(node.ident)
		if sizeOf(dec.t) == 1 {
			v.addCode("LDRSB " + register.String() + ", " + dec.location.String())
		} else {
			v.addCode("LDR " + register.String() + ", " + dec.location.String())
		}
		v.returnRegisters.Push(register)
	case PairFirstElementNode:

	case PairSecondElementNode:

	case ArrayElementNode:
		Walk(v, node.ident)
		identRegister := v.returnRegisters.Pop()

		length := len(node.exprs)
		symbol, _ := v.symbolTable.SearchForIdent(node.ident.ident)
		charOrInt := sizeOf(symbol.t) == 1

		for i := 0; i < length; i++ {
			expr := node.exprs[i]
			Walk(v, expr)
			exprRegister := v.returnRegisters.Pop()
			v.freeRegisters.Push(exprRegister)
			v.addCode(
				"MOV r0, "+exprRegister.String(),
				"MOV r1, "+identRegister.String(),
				"BL "+CHECK_ARRAY_INDEX.String(),
				"ADD "+identRegister.String()+", "+identRegister.String()+", #4")

			if i == length-1 && charOrInt {
				v.addCode(fmt.Sprintf("ADD %s, %s, %s", identRegister, identRegister, exprRegister))
			} else {
				v.addCode(fmt.Sprintf("ADD %s, %s, %s, LSL #2", identRegister, identRegister, exprRegister))
			}

			// If it is an assignment leave the pointer to the element in the register
			if !(node.assign && i == length-1) {
				v.addCode(fmt.Sprintf("LDR %s, [%s]", identRegister, identRegister))
			}
		}
		v.usesFunction(CHECK_ARRAY_INDEX)

		v.returnRegisters.Push(identRegister)
	case ArrayLiteralNode:
		register := v.freeRegisters.Pop()
		length := len(node.exprs)
		v.addCode(
			"LDR r0, ="+strconv.Itoa(length*4+4),
			"BL malloc",
			"MOV "+register.String()+", r0")
		for i := 0; i < length; i++ {
			Walk(v, node.exprs[i])
			exprRegister := v.returnRegisters.Pop()
			v.freeRegisters.Push(exprRegister)
			v.addCode("STR " + exprRegister.String() + ", [" + register.String() + ", #" + strconv.Itoa(4+i*4) + "]")
		}
		lengthRegister := v.freeRegisters.Pop()
		v.addCode(
			"LDR "+lengthRegister.String()+", ="+strconv.Itoa(length),
			"STR "+lengthRegister.String()+", ["+register.String()+"]")
		v.freeRegisters.Push(lengthRegister)
		v.returnRegisters.Push(register)
	case NewPairNode:
		register := v.freeRegisters.Pop()

		// Make space for 2 new pointers on heap
		v.addCode("LDR r0, =8",
			"BL malloc",
			"MOV "+register.String()+", r0")

		// Store first element
		Walk(v, node.fst)
		fst := v.returnRegisters.Pop()
		fstSize := sizeOf(Type(node.fst, v.symbolTable))
		v.addCode("LDR r0, ="+strconv.Itoa(fstSize),
			"BL malloc",
			"STR r0, ["+register.String()+"]")
		if fstSize == 1 {
			v.addCode("STRB " + fst.String() + ", [r0]")
		} else {
			v.addCode("STR " + fst.String() + ", [r0]")
		}
		v.freeRegisters.Push(fst)

		// Store second element
		Walk(v, node.snd)
		snd := v.returnRegisters.Pop()
		sndSize := sizeOf(Type(node.snd, v.symbolTable))
		v.addCode("LDR r0, ="+strconv.Itoa(sndSize),
			"BL malloc",
			"STR r0, ["+register.String()+", #4]")
		if sndSize == 1 {
			v.addCode("STRB " + snd.String() + ", [r0]")
		} else {
			v.addCode("STR " + snd.String() + ", [r0]")
		}
		v.freeRegisters.Push(snd)
		v.returnRegisters.Push(register)
	case FunctionCallNode:

	case BaseTypeNode:

	case ArrayTypeNode:

	case PairTypeNode:

	case UnaryOperator:

	case BinaryOperator:

	case IntegerLiteralNode:
		register := v.freeRegisters.Pop()
		v.addCode("LDR " + register.String() + ", =" + strconv.Itoa(node.val))
		v.returnRegisters.Push(register)
	case BooleanLiteralNode:
		register := v.freeRegisters.Pop()
		if node.val {
			v.addCode("MOV " + register.String() + ", #1") // True
		} else {
			v.addCode("MOV " + register.String() + ", #0") // False
		}
		v.returnRegisters.Push(register)
	case CharacterLiteralNode:
		register := v.freeRegisters.Pop()
		v.addCode("MOV " + register.String() + ", #'" + string(node.val) + "'")
		v.returnRegisters.Push(register)
	case StringLiteralNode:
		register := v.freeRegisters.Pop()
		label := v.addData(node.val)
		v.addCode("LDR " + register.String() + ", =" + label)
		v.returnRegisters.Push(register)
	case PairLiteralNode:
		register := v.freeRegisters.Pop()
		v.returnRegisters.Push(register)
		v.addCode("LDR " + register.String() + ", =0")
	case UnaryOperatorNode:
		switch node.op {
		case NOT:

		case NEG:

		case LEN:

		case ORD:

		case CHR:

		}
	case BinaryOperatorNode:
		switch node.op {
		case MUL, DIV, MOD, ADD, SUB:

		case GT, GEQ, LT, LEQ:

		case EQ, NEQ:

		case AND, OR:

		}
	case []StatementNode:
		v.symbolTable.MoveNextScope()
		size := 0
		for _, dec := range v.symbolTable.currentScope.scope {
			dec.AddLocation(NewStackOffsetLocation(size, v))
			size += sizeOf(dec.t)
		}
		if size != 0 {
			i := size
			for ; i > 1024; i -= 1024 {
				v.addCode("SUB sp, sp, #1024")
			}
			v.addCode("SUB sp, sp, #" + strconv.Itoa(i))
		}
		v.symbolTable.currentScope.scopeSize = size
	}
}

// Leave will be called to leave the current node.
func (v *CodeGenerator) Leave(programNode ProgramNode) {
	switch node := programNode.(type) {
	case []StatementNode:
		if v.symbolTable.currentScope.scopeSize != 0 {
			i := v.symbolTable.currentScope.scopeSize
			for ; i > 1024; i -= 1024 {
				v.addCode("ADD sp, sp, #1024")
			}
			v.addCode("ADD sp, sp, #" + strconv.Itoa(i))
		}
		v.symbolTable.MoveUpScope()
	case FunctionNode:
		v.symbolTable.MoveUpScope()
		if node.ident.ident == "" {
			v.addCode("LDR r0, =0",
				"POP {pc}")
		}
		v.addCode(".ltorg")
	case ArrayLiteralNode:
	case FreeNode:
		register := v.returnRegisters.Pop()
		v.freeRegisters.Push(register)
		v.addCode("MOV r0, " + register.String())
		v.usesFunction(FREE)
	case DeclareNode:
		dec, _ := v.symbolTable.SearchForIdentInCurrentScope(node.ident.ident)
		register := v.returnRegisters.Pop()
		v.freeRegisters.Push(register)
		if dec.location != nil {
			if sizeOf(dec.t) == 1 {
				v.addCode("STRB " + register.String() + ", " + dec.location.String())
			} else {
				v.addCode("STR " + register.String() + ", " + dec.location.String())
			}
		}
	case PrintNode:
		register := v.returnRegisters.Pop()
		v.freeRegisters.Push(register)
		v.addCode("MOV r0, " + register.String())
		v.addPrint(Type(node.expr, v.symbolTable))
	case PrintlnNode:
		register := v.returnRegisters.Pop()
		v.freeRegisters.Push(register)
		v.addCode("MOV r0, " + register.String())
		v.addPrint(Type(node.expr, v.symbolTable))
		v.addCode("BL " + PRINT_LN.String())
		v.usesFunction(PRINT_LN)
	case ExitNode:
		register := v.returnRegisters.Pop()
		v.freeRegisters.Push(register)
		v.addCode("MOV r0, "+register.String(),
			"BL exit")
	case ReturnNode:
		register := v.returnRegisters.Pop()
		v.freeRegisters.Push(register)
		v.addCode("MOV r0, "+register.String(),
			"POP {pc}")
	case PairFirstElementNode:
		register := v.returnRegisters.Peek()
		v.addCode("MOV r0, "+register.String(),
			"BL "+CHECK_NULL_POINTER.String(),
			"LDR "+register.String()+", ["+register.String()+"]")

		if !node.assign {
			if sizeOf(Type(node.expr, v.symbolTable)) == 1 {
				v.addCode("LDRSB " + register.String() + ", [" + register.String() + "]")
			} else {
				v.addCode("LDR " + register.String() + ", [" + register.String() + "]")
			}
		}
		v.usesFunction(CHECK_NULL_POINTER)
	case PairSecondElementNode:
		register := v.returnRegisters.Peek()
		v.addCode("MOV r0, "+register.String(),
			"BL "+CHECK_NULL_POINTER.String(),
			"LDR "+register.String()+", ["+register.String()+", #4]")

		if !node.assign {
			if sizeOf(Type(node.expr, v.symbolTable)) == 1 {
				v.addCode("LDRSB " + register.String() + ", [" + register.String() + "]")
			} else {
				v.addCode("LDR " + register.String() + ", [" + register.String() + "]")
			}
		}
		v.usesFunction(CHECK_NULL_POINTER)
	case UnaryOperatorNode:
		operand := v.returnRegisters.Pop()
		returnRegister := v.freeRegisters.Pop()
		switch node.op {
		case NOT:
			v.addCode("EOR " + returnRegister.String() + ", " + operand.String() + ", #1")
		case NEG:
			v.addCode("RSBS " + returnRegister.String() + ", " + operand.String() + ", #0")
		case LEN:
			v.addCode("LDR " + returnRegister.String() + ", [" + operand.String() + "]")
		case ORD:

		case CHR:

		}
		v.freeRegisters.Push(operand)
		v.returnRegisters.Push(returnRegister)
	case BinaryOperatorNode:
		operand2 := v.returnRegisters.Pop()
		operand1 := v.returnRegisters.Pop()
		returnRegister := v.freeRegisters.Pop()
		switch node.op {
		case MUL:
			v.addCode("SMULL "+returnRegister.String()+", "+operand2.String()+", "+operand1.String()+", "+operand2.String(),
				"CMP "+operand2.String()+", "+returnRegister.String()+", ASR #31",
				"BLNE "+CHECK_OVERFLOW.String())
			v.usesFunction(CHECK_OVERFLOW)
		case DIV:
			v.addCode("MOV r0, "+operand1.String(),
				"MOV r1, "+operand2.String(),
				"BL "+CHECK_DIVIDE.String(),
				"BL __aeabi_idiv",
				"MOV "+returnRegister.String()+", r0")
			v.usesFunction(CHECK_DIVIDE)
		case MOD:
			v.addCode("MOV r0, "+operand1.String(),
				"MOV r1, "+operand2.String(),
				"BL "+CHECK_DIVIDE.String(),
				"BL __aeabi_idivmod",
				"MOV "+returnRegister.String()+", r1")
			v.usesFunction(CHECK_DIVIDE)
		case ADD:
			v.addCode("ADDS "+returnRegister.String()+", "+operand1.String()+", "+operand2.String(),
				"BLVS "+CHECK_OVERFLOW.String())
			v.usesFunction(CHECK_OVERFLOW)
		case SUB:
			v.addCode("SUB "+returnRegister.String()+", "+operand1.String()+", "+operand2.String(),
				"BLVS "+CHECK_OVERFLOW.String())
			v.usesFunction(CHECK_OVERFLOW)
		case GT:
			v.addCode("CMP "+operand1.String()+", "+operand2.String(),
				"MOVGT "+returnRegister.String()+", #1",
				"MOVLE "+returnRegister.String()+", #0")
		case GEQ:
			v.addCode("CMP "+operand1.String()+", "+operand2.String(),
				"MOVGE "+returnRegister.String()+", #1",
				"MOVLT "+returnRegister.String()+", #0")
		case LT:
			v.addCode("CMP "+operand1.String()+", "+operand2.String(),
				"MOVLT "+returnRegister.String()+", #1",
				"MOVGE "+returnRegister.String()+", #0")
		case LEQ:
			v.addCode("CMP "+operand1.String()+", "+operand2.String(),
				"MOVLE "+returnRegister.String()+", #1",
				"MOVGT "+returnRegister.String()+", #0")
		case EQ:
			v.addCode("CMP "+operand1.String()+", "+operand2.String(),
				"MOVEQ "+returnRegister.String()+", #1",
				"MOVNE "+returnRegister.String()+", #0")
		case NEQ:
			v.addCode("CMP "+operand1.String()+", "+operand2.String(),
				"MOVNE "+returnRegister.String()+", #1",
				"MOVEQ "+returnRegister.String()+", #0")
		case AND:
			v.addCode("AND " + returnRegister.String() + ", " + operand1.String() + ", " + operand2.String())
		case OR:
			v.addCode("ORR " + returnRegister.String() + ", " + operand1.String() + ", " + operand2.String())
		}
		v.freeRegisters.Push(operand1)
		v.freeRegisters.Push(operand2)
		v.returnRegisters.Push(returnRegister)
	}
}

type Location struct {
	register Register
	address  int

	// Stores information needed to determine stack offset
	currentPos    int
	codeGenerator *CodeGenerator
}

func NewRegisterLocation(register Register) *Location {
	return &Location{
		register: register,
	}
}

func NewAddressLocation(address int) *Location {
	return &Location{
		register: UNDEFINED,
		address:  address,
	}
}

func NewStackOffsetLocation(currentPos int, v *CodeGenerator) *Location {
	return &Location{
		register:      UNDEFINED,
		currentPos:    currentPos,
		codeGenerator: v,
	}
}

func (location *Location) String() string {
	// Location is a register
	if location.register != UNDEFINED {
		return location.register.String()
	}

	// Location is an address on the heap
	if location.address != 0 {
		return "#" + strconv.Itoa(location.address)
	}

	// Location is a stack offset
	return "[sp, #" + strconv.Itoa(-location.codeGenerator.currentStackPos+location.currentPos) + "]"
}<|MERGE_RESOLUTION|>--- conflicted
+++ resolved
@@ -328,11 +328,7 @@
 // walked. This means we can Walk the children in any way we choose.
 func (v *CodeGenerator) NoRecurse(programNode ProgramNode) bool {
 	switch programNode.(type) {
-<<<<<<< HEAD
-	case IfNode, ArrayLiteralNode, ArrayElementNode, LoopNode, NewPairNode:
-=======
-	case IfNode, LoopNode, AssignNode, ArrayLiteralNode:
->>>>>>> 97fe825e
+	case IfNode, AssignNode, ArrayLiteralNode, ArrayElementNode, LoopNode, NewPairNode:
 		return true
 	default:
 		return false
