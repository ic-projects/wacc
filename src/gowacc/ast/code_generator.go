--- conflicted
+++ resolved
@@ -214,11 +214,6 @@
 }
 
 func (registerStack *RegisterStack) Pop() Register {
-<<<<<<< HEAD
-	if len(registerStack.stack) != 0 {
-		register := registerStack.stack[len(registerStack.stack)-1]
-		registerStack.stack = registerStack.stack[:len(registerStack.stack)-1]
-=======
 	  if len(registerStack.stack) != 0 {
       register := registerStack.stack[len(registerStack.stack) - 1];
       registerStack.stack = registerStack.stack[:len(registerStack.stack) - 1]
@@ -231,7 +226,6 @@
 func (registerStack *RegisterStack) Peek() Register {
 	if len(registerStack.stack) != 0 {
 		register := registerStack.stack[len(registerStack.stack)-1]
->>>>>>> 54e97e61
 		return register
 	} else {
 		fmt.Println("Internal compiler error")
