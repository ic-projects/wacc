--- conflicted
+++ resolved
@@ -74,14 +74,8 @@
 		Walk(checker, tree)
 
 		// Print out all semantic errors that occur
-<<<<<<< HEAD
-		if len(checker.Errors) > 0 {
-			fmt.Println("Errors detected during compilation! " +
-				"Exit code 200 returned.")
-=======
 		if checker.hasErrors() {
 			fmt.Println("Errors detected during compilation! Exit code 200 returned.")
->>>>>>> 7ef77181
 			checker.PrintErrors(filepath)
 			os.Exit(200)
 		}
