--- conflicted
+++ resolved
@@ -280,15 +280,7 @@
 		for n, e := range node {
 			dec, _ := v.symbolTable.SearchForIdent(e.Ident.Ident)
 			if n < len(registers) {
-<<<<<<< HEAD
-				if ast.SizeOf(e.T) == 1 {
-					v.addCode("STRB %s, %s", registers[n], v.LocationOf(dec.Location))
-				} else {
-					v.addCode("STR %s, %s", registers[n], v.LocationOf(dec.Location))
-				}
-=======
-				v.addCode(store(ast.SizeOf(e.T), registers[n].String(), v.LocationOf(dec.Location)))
->>>>>>> 9c12312f
+				v.addCode("%s %s, %s", store(ast.SizeOf(e.T)), registers[n], v.LocationOf(dec.Location))
 			}
 		}
 	case ast.ParameterNode:
@@ -305,7 +297,6 @@
 			lhsRegister := v.getReturnRegister()
 			dec := v.symbolTable.SearchForDeclaredIdent(lhsNode.Ident.Ident)
 			arr := dec.T.(ast.ArrayTypeNode)
-<<<<<<< HEAD
 			if ast.SizeOf(arr.T) == 1 && len(lhsNode.Exprs) == arr.Dim {
 				v.addCode("STRB %s, [%s]", rhsRegister, lhsRegister)
 			} else {
@@ -313,46 +304,16 @@
 			}
 		case ast.PairFirstElementNode:
 			ast.Walk(v, lhsNode)
-			lhsRegister := v.returnRegisters.Pop()
-			if ast.SizeOf(ast.Type(lhsNode.Expr, v.symbolTable)) == 1 {
-				v.addCode("STRB %s, [%s]", rhsRegister, lhsRegister)
-			} else {
-				v.addCode("STR %s, [%s]", rhsRegister, lhsRegister)
-			}
+			lhsRegister := v.getReturnRegister()
+			v.addCode("%s %s, [%s]", store(ast.SizeOf(ast.Type(lhsNode.Expr, v.symbolTable))), rhsRegister, lhsRegister)
 		case ast.PairSecondElementNode:
 			ast.Walk(v, lhsNode)
-			lhsRegister := v.returnRegisters.Pop()
-			if ast.SizeOf(ast.Type(lhsNode.Expr, v.symbolTable)) == 1 {
-				v.addCode("STRB %s, [%s]", rhsRegister, lhsRegister)
-			} else {
-				v.addCode("STR %s, [%s]", rhsRegister, lhsRegister)
-			}
+			lhsRegister := v.getReturnRegister()
+			v.addCode("%s %s, [%s]", store(ast.SizeOf(ast.Type(lhsNode.Expr, v.symbolTable))), rhsRegister, lhsRegister)
 		case ast.IdentifierNode:
 			ident := v.symbolTable.SearchForDeclaredIdent(lhsNode.Ident)
 			if ident.Location != nil {
-				if ast.SizeOf(ident.T) == 1 {
-					v.addCode("STRB %s, %s", rhsRegister, v.LocationOf(ident.Location))
-				} else {
-					v.addCode("STR %s, %s", rhsRegister, v.LocationOf(ident.Location))
-				}
-=======
-
-			if len(lhsNode.Exprs) == arr.Dim {
-				v.addCode(store(ast.SizeOf(arr.T), rhsRegister.String(), "["+lhsRegister.String()+"]"))
-			}
-		case ast.PairFirstElementNode:
-			ast.Walk(v, lhsNode)
-			lhsRegister := v.getReturnRegister()
-			v.addCode(store(ast.SizeOf(ast.Type(lhsNode.Expr, v.symbolTable)), rhsRegister.String(), "["+lhsRegister.String()+"]"))
-		case ast.PairSecondElementNode:
-			ast.Walk(v, lhsNode)
-			lhsRegister := v.getReturnRegister()
-			v.addCode(store(ast.SizeOf(ast.Type(lhsNode.Expr, v.symbolTable)), rhsRegister.String(), "["+lhsRegister.String()+"]"))
-		case ast.IdentifierNode:
-			ident := v.symbolTable.SearchForDeclaredIdent(lhsNode.Ident)
-			if ident.Location != nil {
-				v.addCode(store(ast.SizeOf(ident.T), rhsRegister.String(), v.LocationOf(ident.Location)))
->>>>>>> 9c12312f
+				v.addCode("%s %s, %s", store(ast.SizeOf(ident.T)), rhsRegister, v.LocationOf(ident.Location))
 			}
 		}
 		v.freeRegisters.Push(rhsRegister)
@@ -360,21 +321,11 @@
 
 		if ident, ok := node.Lhs.(ast.IdentifierNode); ok {
 			dec := v.symbolTable.SearchForDeclaredIdent(ident.Ident)
-<<<<<<< HEAD
-			v.addCode("ADD %s, %s", register, v.PointerTo(dec.Location))
-			v.returnRegisters.Push(register)
+			v.addCode("ADD %s, %s", v.getFreeRegister(), v.PointerTo(dec.Location))
 		} else {
 			ast.Walk(v, node.Lhs)
 		}
-		register := v.returnRegisters.Pop()
-		v.addCode("MOV r0, %s", register)
-=======
-			v.addCode("ADD " + v.getFreeRegister().String() + ", " + v.PointerTo(dec.Location))
-		} else {
-			ast.Walk(v, node.Lhs)
-		}
-		v.addCode("MOV r0, " + v.getReturnRegister().String())
->>>>>>> 9c12312f
+		v.addCode("MOV r0, %s", v.getReturnRegister())
 		if ast.SizeOf(ast.Type(node.Lhs, v.symbolTable)) == 1 {
 			v.callLibraryFunction("BL", READ_CHAR)
 		} else {
@@ -392,15 +343,8 @@
 		v.labelCount += 2
 		// Cond
 		ast.Walk(v, node.Expr)
-<<<<<<< HEAD
-		r := v.returnRegisters.Pop()
-		v.addCode("CMP %s, #0", r)
-		v.freeRegisters.Push(r)
+		v.addCode("CMP %s, #0", v.getReturnRegister())
 		v.addCode("BEQ ELSE%d", elseLabel)
-=======
-		v.addCode(fmt.Sprintf("CMP %s, #0", v.getReturnRegister()))
-		v.addCode(fmt.Sprintf("BEQ ELSE%d", elseLabel))
->>>>>>> 9c12312f
 		// If
 		ast.Walk(v, node.IfStats)
 		v.addCode("B ENDIF%d", endifLabel)
@@ -423,28 +367,12 @@
 		v.addCode("WHILE%d:", whileLabel)
 		v.labelCount++
 		ast.Walk(v, node.Expr)
-<<<<<<< HEAD
-		r := v.returnRegisters.Pop()
-		v.addCode("CMP %s, #1", r)
-		v.freeRegisters.Push(r)
+		v.addCode("CMP %s, #1", v.getReturnRegister())
 		v.addCode("BEQ DO%d", doLabel)
-=======
-		v.addCode(fmt.Sprintf("CMP %s, #1", v.getReturnRegister()))
-		v.addCode(fmt.Sprintf("BEQ DO%d", doLabel))
->>>>>>> 9c12312f
 	case ast.ScopeNode:
 	case ast.IdentifierNode:
 		dec := v.symbolTable.SearchForDeclaredIdent(node.Ident)
-<<<<<<< HEAD
-		if ast.SizeOf(dec.T) == 1 {
-			v.addCode("LDRSB %s, %s", register, v.LocationOf(dec.Location))
-		} else {
-			v.addCode("LDR %s, %s", register, v.LocationOf(dec.Location))
-		}
-		v.returnRegisters.Push(register)
-=======
-		v.addCode(load(ast.SizeOf(dec.T), v.getFreeRegister().String(), v.LocationOf(dec.Location)))
->>>>>>> 9c12312f
+		v.addCode("%s %s, %s", load(ast.SizeOf(dec.T)), v.getFreeRegister(), v.LocationOf(dec.Location))
 	case ast.PairFirstElementNode:
 	case ast.PairSecondElementNode:
 	case ast.ArrayElementNode:
@@ -458,24 +386,11 @@
 		for i := 0; i < length; i++ {
 			expr := node.Exprs[i]
 			ast.Walk(v, expr)
-<<<<<<< HEAD
-			exprRegister := v.returnRegisters.Pop()
-			v.freeRegisters.Push(exprRegister)
+			exprRegister := v.getReturnRegister()
 			v.addCode("MOV r0, %s", exprRegister)
 			v.addCode("MOV r1, %s", identRegister)
 			v.callLibraryFunction("BL", CHECK_ARRAY_INDEX)
 			v.addCode("ADD %s, %s, #4", identRegister, identRegister)
-=======
-			exprRegister := v.getReturnRegister()
-			if i > 0 {
-				//v.addCode("LDR " + identRegister.String() + ", [" + identRegister.String() + "]")
-			}
-			v.addCode(
-				"MOV r0, "+exprRegister.String(),
-				"MOV r1, "+identRegister.String(),
-				"BL "+CHECK_ARRAY_INDEX.String(),
-				"ADD "+identRegister.String()+", "+identRegister.String()+", #4")
->>>>>>> 9c12312f
 
 			if i == length-1 && lastIsCharOrBool {
 				v.addCode("ADD %s, %s, %s", identRegister, identRegister, exprRegister)
@@ -507,29 +422,12 @@
 		v.addCode("MOV %s, r0", register)
 		for i := 0; i < length; i++ {
 			ast.Walk(v, node.Exprs[i])
-<<<<<<< HEAD
-			exprRegister := v.returnRegisters.Pop()
-			v.freeRegisters.Push(exprRegister)
-			if size == 1 {
-				v.addCode("STRB %s, [%s, #%d]", exprRegister, register, 4+i*size)
-			} else {
-				v.addCode("STR %s, [%s, #%d]", exprRegister, register, 4+i*size)
-			}
-		}
-		lengthRegister := v.freeRegisters.Pop()
+			exprRegister := v.getReturnRegister()
+			v.addCode("%s %s, [%s, #%d]", store(size), exprRegister, register, 4+i*size)
+		}
+		lengthRegister := v.freeRegisters.Peek()
 		v.addCode("LDR %s, =%d", lengthRegister, length)
 		v.addCode("STR %s, [%s]", lengthRegister, register)
-		v.freeRegisters.Push(lengthRegister)
-		v.returnRegisters.Push(register)
-=======
-			exprRegister := v.getReturnRegister()
-			v.addCode(store(size, exprRegister.String(), "["+register.String()+", #"+strconv.Itoa(4+i*size)+"]"))
-		}
-		lengthRegister := v.freeRegisters.Peek()
-		v.addCode(
-			"LDR "+lengthRegister.String()+", ="+strconv.Itoa(length),
-			"STR "+lengthRegister.String()+", ["+register.String()+"]")
->>>>>>> 9c12312f
 	case ast.NewPairNode:
 		register := v.getFreeRegister()
 
@@ -542,44 +440,19 @@
 		ast.Walk(v, node.Fst)
 		fst := v.getReturnRegister()
 		fstSize := ast.SizeOf(ast.Type(node.Fst, v.symbolTable))
-<<<<<<< HEAD
 		v.addCode("LDR r0, =%d", fstSize)
 		v.addCode("BL malloc")
 		v.addCode("STR r0, [%s]", register)
-		if fstSize == 1 {
-			v.addCode("STRB %s, [r0]", fst)
-		} else {
-			v.addCode("STR %s, [r0]", fst)
-		}
-		v.freeRegisters.Push(fst)
-=======
-		v.addCode("LDR r0, ="+strconv.Itoa(fstSize),
-			"BL malloc",
-			"STR r0, ["+register.String()+"]")
-		v.addCode(store(fstSize, fst.String(), "[r0]"))
->>>>>>> 9c12312f
+		v.addCode("%s %s, [r0]", store(fstSize), fst)
 
 		// Store second element
 		ast.Walk(v, node.Snd)
-		v.getReturnRegister()
+		snd := v.getReturnRegister()
 		sndSize := ast.SizeOf(ast.Type(node.Snd, v.symbolTable))
-<<<<<<< HEAD
 		v.addCode("LDR r0, =%d", sndSize)
 		v.addCode("BL malloc")
 		v.addCode("STR r0, [%s, #4]", register)
-		if sndSize == 1 {
-			v.addCode("STRB %s, [r0]", snd)
-		} else {
-			v.addCode("STR %s, [r0]", snd)
-		}
-		v.freeRegisters.Push(snd)
-		v.returnRegisters.Push(register)
-=======
-		v.addCode("LDR r0, ="+strconv.Itoa(sndSize),
-			"BL malloc",
-			"STR r0, ["+register.String()+", #4]")
-		v.addCode(store(sndSize, fst.String(), "[r0]"))
->>>>>>> 9c12312f
+		v.addCode("%s %s, [r0]", store(sndSize), snd)
 	case ast.FunctionCallNode:
 		registers := location.ReturnRegisters()
 		size := 0
@@ -590,17 +463,8 @@
 				v.addCode("MOV %s, %s", registers[i], register)
 			} else {
 				f, _ := v.symbolTable.SearchForFunction(node.Ident.Ident)
-<<<<<<< HEAD
 				v.addCode("SUB sp, sp, #%d", ast.SizeOf(f.Params[i].T))
-				if ast.SizeOf(f.Params[i].T) == 1 {
-					v.addCode("STRB %s, [sp]", register)
-				} else {
-					v.addCode("STR %s, [sp]", register)
-				}
-=======
-				v.addCode("SUB sp, sp, #" + strconv.Itoa(ast.SizeOf(f.Params[i].T)))
-				v.addCode(store(ast.SizeOf(f.Params[i].T), register.String(), ", [sp]"))
->>>>>>> 9c12312f
+				v.addCode("%s %s, [sp]", store(ast.SizeOf(f.Params[i].T)), register)
 				//		v.addCode("PUSH {" + register.String() + "}")
 				size += ast.SizeOf(f.Params[i].T)
 				v.currentStackPos += ast.SizeOf(f.Params[i].T)
@@ -612,27 +476,14 @@
 			v.currentStackPos -= size
 		}
 
-<<<<<<< HEAD
-		register := v.freeRegisters.Pop()
-		v.returnRegisters.Push(register)
-		v.addCode("MOV %s, r0", register)
-=======
-		register := v.getFreeRegister()
-		v.addCode("MOV " + register.String() + ", " + location.R0.String())
->>>>>>> 9c12312f
+		v.addCode("MOV %s, r0", v.getFreeRegister())
 	case ast.BaseTypeNode:
 	case ast.ArrayTypeNode:
 	case ast.PairTypeNode:
 	case ast.UnaryOperator:
 	case ast.BinaryOperator:
 	case ast.IntegerLiteralNode:
-<<<<<<< HEAD
-		register := v.freeRegisters.Pop()
-		v.addCode("LDR %s, =%d", register, node.Val)
-		v.returnRegisters.Push(register)
-=======
-		v.addCode("LDR " + v.getFreeRegister().String() + ", =" + strconv.Itoa(node.Val))
->>>>>>> 9c12312f
+		v.addCode("LDR %s, =%d", v.getFreeRegister(), node.Val)
 	case ast.BooleanLiteralNode:
 		register := v.getFreeRegister()
 		if node.Val {
@@ -641,27 +492,12 @@
 			v.addCode("MOV %s, #0", register) // False
 		}
 	case ast.CharacterLiteralNode:
-<<<<<<< HEAD
-		register := v.freeRegisters.Pop()
-		v.addCode("MOV %s, #'%s'", register, string(node.Val))
-		v.returnRegisters.Push(register)
-=======
-		v.addCode("MOV " + v.getFreeRegister().String() + ", #'" + string(node.Val) + "'")
->>>>>>> 9c12312f
+		v.addCode("MOV %s, #'%s'", v.getFreeRegister(), string(node.Val))
 	case ast.StringLiteralNode:
 		label := v.addData(node.Val)
-<<<<<<< HEAD
-		v.addCode("LDR %s, =%s", register, label)
-		v.returnRegisters.Push(register)
+		v.addCode("LDR %s, =%s", v.getFreeRegister(), label)
 	case ast.PairLiteralNode:
-		register := v.freeRegisters.Pop()
-		v.returnRegisters.Push(register)
-		v.addCode("LDR %s, =0", register)
-=======
-		v.addCode("LDR " + v.getFreeRegister().String() + ", =" + label)
-	case ast.PairLiteralNode:
-		v.addCode("LDR " + v.getFreeRegister().String() + ", =0")
->>>>>>> 9c12312f
+		v.addCode("LDR %s, =0", v.getFreeRegister())
 	case ast.UnaryOperatorNode:
 		switch node.Op {
 		case ast.NOT:
@@ -791,57 +627,24 @@
 		v.addCode(".ltorg")
 	case ast.ArrayLiteralNode:
 	case ast.FreeNode:
-<<<<<<< HEAD
-		register := v.returnRegisters.Pop()
-		v.freeRegisters.Push(register)
-		v.addCode("MOV r0, %s", register)
+		v.addCode("MOV r0, %s", v.getReturnRegister())
 		v.callLibraryFunction("BL", FREE)
-=======
-		v.addCode("MOV r0, "+v.getReturnRegister().String(),
-			"BL "+FREE.String())
-		v.usesFunction(FREE)
->>>>>>> 9c12312f
 	case ast.DeclareNode:
 		dec, _ := v.symbolTable.SearchForIdentInCurrentScope(node.Ident.Ident)
 		dec.IsDeclared = true
 		if dec.Location != nil {
-<<<<<<< HEAD
-			if ast.SizeOf(dec.T) == 1 {
-				v.addCode("STRB %s, %s", register, v.LocationOf(dec.Location))
-			} else {
-				v.addCode("STR %s, %s", register, v.LocationOf(dec.Location))
-			}
+			v.addCode("%s %s, %s", store(ast.SizeOf(dec.T)), v.getReturnRegister(), v.LocationOf(dec.Location))
 		}
 	case ast.PrintNode:
-		register := v.returnRegisters.Pop()
-		v.freeRegisters.Push(register)
-		v.addCode("MOV r0, %s", register)
+		v.addCode("MOV r0, %s", v.getReturnRegister())
 		v.addPrint(ast.Type(node.Expr, v.symbolTable))
 	case ast.PrintlnNode:
-		register := v.returnRegisters.Pop()
-		v.freeRegisters.Push(register)
-		v.addCode("MOV r0, %s", register)
-=======
-			v.addCode(store(ast.SizeOf(dec.T), v.getReturnRegister().String(), v.LocationOf(dec.Location)))
-		}
-	case ast.PrintNode:
-		v.addCode("MOV r0, " + v.getReturnRegister().String())
-		v.addPrint(ast.Type(node.Expr, v.symbolTable))
-	case ast.PrintlnNode:
-		v.addCode("MOV r0, " + v.getReturnRegister().String())
->>>>>>> 9c12312f
+		v.addCode("MOV r0, %s", v.getReturnRegister())
 		v.addPrint(ast.Type(node.Expr, v.symbolTable))
 		v.callLibraryFunction("BL", PRINT_LN)
 	case ast.ExitNode:
-<<<<<<< HEAD
-		register := v.returnRegisters.Pop()
-		v.freeRegisters.Push(register)
-		v.addCode("MOV r0, %s", register)
+		v.addCode("MOV r0, %s", v.getReturnRegister())
 		v.addCode("BL exit")
-=======
-		v.addCode("MOV r0, "+v.getReturnRegister().String(),
-			"BL exit")
->>>>>>> 9c12312f
 	case ast.ReturnNode:
 		i := 0
 		for t := v.symbolTable.CurrentScope; t != v.symbolTable.Head; t = t.ParentScope {
@@ -850,8 +653,7 @@
 		if i > 0 {
 			v.addCode("ADD sp, sp, #%d", i)
 		}
-<<<<<<< HEAD
-		v.addCode("MOV r0, %s", register)
+		v.addCode("MOV r0, %s", v.getReturnRegister())
 		v.addCode("POP {pc}")
 
 	case ast.PairFirstElementNode:
@@ -859,27 +661,9 @@
 		v.addCode("MOV r0, %s", register)
 		v.callLibraryFunction("BL", CHECK_NULL_POINTER)
 		v.addCode("LDR %s, [%s]", register, register)
-		// If we don'T want a Pointer then don'T retrieve the value
-		if !node.Pointer {
-			if ast.SizeOf(ast.Type(node.Expr, v.symbolTable)) == 1 {
-				v.addCode("LDRSB %s, [%s]", register, register)
-			} else {
-				v.addCode("LDR %s, [%s]", register, register)
-			}
-=======
-		v.addCode("MOV r0, "+v.getReturnRegister().String(),
-			"POP {pc}")
-
-	case ast.PairFirstElementNode:
-		register := v.returnRegisters.Peek()
-		v.addCode("MOV r0, "+register.String(),
-			"BL "+CHECK_NULL_POINTER.String(),
-			"LDR "+register.String()+", ["+register.String()+"]")
-
 		// If we don't want a Pointer then don't retrieve the value
 		if !node.Pointer {
-			v.addCode(load(ast.SizeOf(ast.Type(node.Expr, v.symbolTable)), register.String(), "["+register.String()+"]"))
->>>>>>> 9c12312f
+			v.addCode("%s %s, [%s]", load(ast.SizeOf(ast.Type(node.Expr, v.symbolTable))), register, register)
 		}
 	case ast.PairSecondElementNode:
 		register := v.returnRegisters.Peek()
@@ -889,15 +673,7 @@
 
 		// If we don't want a Pointer then don't retrieve the value
 		if !node.Pointer {
-<<<<<<< HEAD
-			if ast.SizeOf(ast.Type(node.Expr, v.symbolTable)) == 1 {
-				v.addCode("LDRSB %s, [%s]", register, register)
-			} else {
-				v.addCode("LDR %s, [%s]", register, register)
-			}
-=======
-			v.addCode(load(ast.SizeOf(ast.Type(node.Expr, v.symbolTable)), register.String(), "["+register.String()+"]"))
->>>>>>> 9c12312f
+			v.addCode("%s %s, [%s]", load(ast.SizeOf(ast.Type(node.Expr, v.symbolTable))), register, register)
 		}
 	case ast.UnaryOperatorNode:
 		register := v.returnRegisters.Peek()
@@ -927,16 +703,16 @@
 	return register
 }
 
-func store(size int, from string, dest string) string {
+func store(size int) string {
 	if size == 1 {
-		return fmt.Sprintf("STRB %s, %s", from, dest)
-	}
-	return fmt.Sprintf("STR %s, %s", from, dest)
-}
-
-func load(size int, from string, dest string) string {
+		return "STRB"
+	}
+	return "STR"
+}
+
+func load(size int) string {
 	if size == 1 {
-		return fmt.Sprintf("LDRSB %s, %s", from, dest)
-	}
-	return fmt.Sprintf("LDR %s, %s", from, dest)
+		return "LDRSB"
+	}
+	return "LDR"
 }