package ast

import (
	"bytes"
	"fmt"
	"os"
)

// SemanticCheck is a struct that implements EntryExitVisitor to be called with
// Walk. It stores a SymbolTable, a TypeChecker, and a list of GenericErrors.
type SemanticCheck struct {
	symbolTable *SymbolTable
	typeChecker *TypeChecker
	Errors      []GenericError
}

// NewSemanticCheck returns an initialised SemanticCheck
func NewSemanticCheck() *SemanticCheck {
	return &SemanticCheck{
		symbolTable: NewSymbolTable(),
		typeChecker: NewTypeChecker(),
		Errors:      make([]GenericError, 0),
	}
}

// GenericError is an interface that errors implement, which allows for elegent
// printing of errors.
type GenericError interface {
	String() string
	Pos() Position
}

<<<<<<< HEAD
// TypeError is a struct for a TypeError, storing a list of acceptable TypeNode,
// and the actual (wrong) TypeNode the semantic checker saw.
=======
func NewCustomError(pos Position, text string) CustomError {
	return CustomError{
		pos: pos,
		text: text,
	}
}

type CustomError struct {
	pos Position
	text string
}

func (e CustomError) Pos() Position {
	return e.pos
}

func (e CustomError) String() string {
	return e.text
}

>>>>>>> b02eeef6
type TypeError struct {
	pos      Position
	got      TypeNode
	expected map[TypeNode]bool
}

// Pos returns the position of the error.
func (e TypeError) Pos() Position {
	return e.pos
}

// Pos returns the position of the error.
func (e DeclarationError) Pos() Position {
	return e.pos
}

// String prints the error in a nice format.
func (e TypeError) String() string {
	var b bytes.Buffer
	b.WriteString("Expected type ")
	i := 1
	for t := range e.expected {
		if i == len(e.expected) {
			b.WriteString(fmt.Sprintf("\"%s\"", t))
		} else {
			b.WriteString(fmt.Sprintf("\"%s\" or ", t))
		}
		i++
	}

	b.WriteString(fmt.Sprintf(" but got type \"%s\"", e.got))
	return b.String()
}

<<<<<<< HEAD
// NewTypeError returns an initialised TypeError.
=======
func (e TypeError) addPos(pos Position) GenericError {
	if e.got == nil { return nil }
	e.pos = pos
	return e
}

>>>>>>> b02eeef6
func NewTypeError(got TypeNode, expected map[TypeNode]bool) TypeError {
	return TypeError{
		got:      got,
		expected: expected,
	}
}

<<<<<<< HEAD
// addPos is used to add the Position to the TypeError.
func (e TypeError) addPos(pos Position) TypeError {
	e.pos = pos
	return e
}

// DeclarationError is a struct for a declaration error, for example, using an
// identifier before it is declared. It implements GenericError.
=======
>>>>>>> b02eeef6
type DeclarationError struct {
	pos      Position
	isFunction bool
	isDefined bool
	identifier string
}

// NewDeclarationError returns an initialised DeclarationError.
func NewDeclarationError(pos Position, isFunction bool, isDefined bool, identifier string) DeclarationError {
	return DeclarationError{
		pos: pos,
		isFunction: isFunction,
		isDefined: isDefined,
		identifier: identifier,
	}
}

// String prints the error in a nice format.
func (e DeclarationError) String() string {
	var b bytes.Buffer
	if e.isFunction {
		if e.isDefined {
			b.WriteString(fmt.Sprintf("Function \"%s\" is already defined", e.identifier))
		} else {
			b.WriteString(fmt.Sprintf("Function \"%s\" is not defined", e.identifier))
		}
	} else {
		if e.isDefined {
			b.WriteString(fmt.Sprintf("Variable \"%s\" is already defined in the current scope", e.identifier))
		} else {
			b.WriteString(fmt.Sprintf("Variable \"%s\" is not defined in the current scope", e.identifier))
		}
	}
	return b.String()
}

// PrintSymbolTable prints the symbolTable.
func (v *SemanticCheck) PrintSymbolTable() {
	fmt.Println(v.symbolTable.String())
}

// Visit will apply the correct rule for the programNode given, to be used with
// Walk.
func (v *SemanticCheck) Visit(programNode ProgramNode) {
	var foundError GenericError
	foundError = nil
	switch node := programNode.(type) {
	case Program:
    // Add the functions when hitting program instead of each function so that
    // functions can be declared in any order.
		for _, f := range node.functions {
			_, ok := v.symbolTable.SearchForFunction(f.ident.ident)
			if ok {
				foundError = NewDeclarationError(f.pos, true, true, f.ident.ident)
			} else {
				v.symbolTable.AddFunction(f.ident.ident, f)
			}
		}
	case FunctionNode:
    // Move down scope so that the paramaters are on a new scope.
		v.symbolTable.MoveDownScope()
		v.typeChecker.expectRepeatUntilForce(node.t)
	case ParameterNode:
<<<<<<< HEAD
		if _, ok := v.symbolTable.SearchForIdent(node.ident.ident); ok {
			declarationError = NewDeclarationError(node.pos, false, true, node.ident.ident)
=======
		_, ok := v.symbolTable.SearchForIdent(node.ident.ident)
		if ok {
			foundError = NewDeclarationError(node.pos, false, true, node.ident.ident)
>>>>>>> b02eeef6
		} else {
			v.symbolTable.AddToScope(node.ident.ident, node)
		}
	case SkipNode:
	case DeclareNode:
		_, ok := v.symbolTable.SearchForIdentInCurrentScope(node.ident.ident)
		if ok {
			foundError = NewDeclarationError(node.pos, false, true, node.ident.ident)
			v.typeChecker.freeze(node)
		} else {
			v.symbolTable.AddToScope(node.ident.ident, node)
			v.typeChecker.expect(node.t)
		}
	case AssignNode:
		v.typeChecker.expectTwiceSame(NewAnyExpectance())
	case ReadNode:
		v.typeChecker.expectSet([]TypeNode{NewBaseTypeNode(INT), NewBaseTypeNode(CHAR)})
	case FreeNode:
		v.typeChecker.expectSet([]TypeNode{PairTypeNode{}, ArrayTypeNode{}})
	case ReturnNode:
	case ExitNode:
		v.typeChecker.expect(NewBaseTypeNode(INT))
	case PrintNode:
		v.typeChecker.expectAny()
	case PrintlnNode:
		v.typeChecker.expectAny()
	case IfNode:
		v.typeChecker.expect(NewBaseTypeNode(BOOL))
	case LoopNode:
		v.typeChecker.expect(NewBaseTypeNode(BOOL))
	case ScopeNode:
	case IdentifierNode:
<<<<<<< HEAD
		if identDec, ok := v.symbolTable.SearchForIdent(node.ident); !ok {
			declarationError = NewDeclarationError(node.pos, false, false, node.ident)
=======
		identDec, ok := v.symbolTable.SearchForIdent(node.ident)
		if !ok {
			foundError = NewDeclarationError(node.pos, false, false, node.ident)
>>>>>>> b02eeef6
			v.typeChecker.seen(nil)
			v.typeChecker.freeze(node)
		} else {
			foundError = v.typeChecker.seen(identDec.t).addPos(node.pos)
		}
	case PairFirstElementNode:
		//  Look up type for pair call seen
		if identNode, ok := node.expr.(IdentifierNode); !ok {
			fmt.Printf("Not an identifier for a pair %s", identNode.ident)
			os.Exit(200)
		} else if identDec, ok := v.symbolTable.SearchForIdent(identNode.ident); !ok {
			foundError = NewDeclarationError(identNode.pos, false, false, identNode.ident)
			v.typeChecker.seen(nil)
			v.typeChecker.freeze(node)
		} else {
			foundError = v.typeChecker.seen(identDec.t.(PairTypeNode).t1).addPos(node.pos)
			v.typeChecker.expect(identDec.t)
		}
	case PairSecondElementNode:
		if identNode, ok := node.expr.(IdentifierNode); !ok {
			fmt.Printf("Not an identifier for a pair %s", identNode.ident)
			os.Exit(200)
		} else if identDec, ok := v.symbolTable.SearchForIdent(identNode.ident); !ok {
			foundError = NewDeclarationError(identNode.pos, false, false, identNode.ident)
			v.typeChecker.seen(nil)
			v.typeChecker.freeze(node)
		} else {
			v.typeChecker.seen(identDec.t.(PairTypeNode).t2)
			v.typeChecker.expect(identDec.t)
		}
	case ArrayElementNode:
<<<<<<< HEAD
		if identDec, ok := v.symbolTable.SearchForIdent(node.ident.ident); !ok {
			declarationError = NewDeclarationError(node.pos, false, false, node.ident.ident)
=======
		// Check identifier
		identDec, ok := v.symbolTable.SearchForIdent(node.ident.ident)
		if !ok {
			foundError = NewDeclarationError(node.pos, false, false, node.ident.ident)
>>>>>>> b02eeef6
			v.typeChecker.seen(nil)
			v.typeChecker.freeze(node)
		} else if arrayNode, ok := identDec.t.(ArrayTypeNode); !ok {
			fmt.Printf("Array access on non-array variable %s", node.ident.ident)
			os.Exit(200)
		} else {
      // If we have an array or a single element (for use in newsted arrays).
			if dimLeft := arrayNode.dim - len(node.exprs); dimLeft == 0 {
				foundError = v.typeChecker.seen(arrayNode.t).addPos(node.pos)
			} else {
				foundError = v.typeChecker.seen(NewArrayTypeNode(arrayNode.t, dimLeft)).addPos(node.pos)
			}
		}
		for i := 0; i < len(node.exprs); i++ {
			v.typeChecker.expect(NewBaseTypeNode(INT))
		}
	case ArrayLiteralNode:
		foundError = v.typeChecker.seen(ArrayTypeNode{}).addPos(node.pos)
	case NewPairNode:
		foundError = v.typeChecker.seen(PairTypeNode{}).addPos(node.pos)
	case FunctionCallNode:
<<<<<<< HEAD
		if f, ok := v.symbolTable.SearchForFunction(node.ident.ident); !ok {
			declarationError = NewDeclarationError(node.pos, true, false, node.ident.ident)
=======
		f, ok := v.symbolTable.SearchForFunction(node.ident.ident)
		if !ok {
			foundError = NewDeclarationError(node.pos, true, false, node.ident.ident)
>>>>>>> b02eeef6
			v.typeChecker.seen(nil)
			v.typeChecker.freeze(node)
		} else if len(f.params) != len(node.exprs) {
			fmt.Printf("Incorrect number of parameters in")
			os.Exit(200)
		} else {
			foundError = v.typeChecker.seen(f.t).addPos(node.pos)
			for i := len(f.params) - 1; i >= 0; i-- {
				v.typeChecker.expect(f.params[i].t)
			}
		}
	case BaseTypeNode:

	case ArrayTypeNode:

	case PairTypeNode:

	case UnaryOperator:

	case BinaryOperator:

	case IntegerLiteralNode:
		foundError = v.typeChecker.seen(NewBaseTypeNode(INT)).addPos(node.pos)
	case BooleanLiteralNode:
		foundError = v.typeChecker.seen(NewBaseTypeNode(BOOL)).addPos(node.pos)
	case CharacterLiteralNode:
		foundError = v.typeChecker.seen(NewBaseTypeNode(CHAR)).addPos(node.pos)
	case StringLiteralNode:
		foundError = v.typeChecker.seen(NewArrayTypeNode(NewBaseTypeNode(CHAR), 1)).addPos(node.pos)
	case PairLiteralNode:
		foundError = v.typeChecker.seen(NewBaseTypeNode(PAIR)).addPos(node.pos)
	case UnaryOperatorNode:
		switch node.op {
		case NOT:
			foundError = v.typeChecker.seen(NewBaseTypeNode(BOOL)).addPos(node.pos)
			v.typeChecker.expect(NewBaseTypeNode(BOOL))
		case NEG:
			foundError = v.typeChecker.seen(NewBaseTypeNode(INT)).addPos(node.pos)
			v.typeChecker.expect(NewBaseTypeNode(INT))
		case LEN:
			foundError = v.typeChecker.seen(NewBaseTypeNode(INT)).addPos(node.pos)
			v.typeChecker.expect(ArrayTypeNode{})
		case ORD:
			foundError = v.typeChecker.seen(NewBaseTypeNode(INT)).addPos(node.pos)
			v.typeChecker.expect(NewBaseTypeNode(CHAR))
		case CHR:
			foundError = v.typeChecker.seen(NewBaseTypeNode(CHAR)).addPos(node.pos)
			v.typeChecker.expect(NewBaseTypeNode(INT))
		}
	case BinaryOperatorNode:
		switch node.op {
		case MUL, DIV, MOD, ADD, SUB:
			foundError = v.typeChecker.seen(NewBaseTypeNode(INT)).addPos(node.pos)
			v.typeChecker.expect(NewBaseTypeNode(INT))
			v.typeChecker.expect(NewBaseTypeNode(INT))
		case GT, GEQ, LT, LEQ:
			foundError = v.typeChecker.seen(NewBaseTypeNode(BOOL)).addPos(node.pos)
			v.typeChecker.expectTwiceSame(NewSetExpectance([]TypeNode{NewBaseTypeNode(INT), NewBaseTypeNode(CHAR)}))
		case EQ, NEQ:
			foundError = v.typeChecker.seen(NewBaseTypeNode(BOOL)).addPos(node.pos)
			v.typeChecker.expectTwiceSame(NewAnyExpectance())
		case AND, OR:
			foundError = v.typeChecker.seen(NewBaseTypeNode(BOOL)).addPos(node.pos)
			v.typeChecker.expect(NewBaseTypeNode(BOOL))
			v.typeChecker.expect(NewBaseTypeNode(BOOL))
		}
	case []StatementNode:
		v.symbolTable.MoveDownScope()
	}

<<<<<<< HEAD
  // If we have an error, add it to the list of errors.
	if declarationError != (DeclarationError{}) {
		v.Errors = append(v.Errors, declarationError)
	} else if typeError.got != nil {
		v.Errors = append(v.Errors, typeError)
=======
	if foundError != nil {
		v.Errors = append(v.Errors, foundError)
>>>>>>> b02eeef6
	}
}

// Leave will be called to leave the current node.
func (v *SemanticCheck) Leave(programNode ProgramNode) {
	switch programNode.(type) {
	case []StatementNode:
		v.symbolTable.MoveUpScope()
	case FunctionNode:
		v.symbolTable.MoveUpScope()
		v.typeChecker.forcePop()
	case ArrayLiteralNode:
		v.typeChecker.forcePop()
	}
	v.typeChecker.unfreeze(programNode)
}<|MERGE_RESOLUTION|>--- conflicted
+++ resolved
@@ -30,10 +30,11 @@
 	Pos() Position
 }
 
-<<<<<<< HEAD
-// TypeError is a struct for a TypeError, storing a list of acceptable TypeNode,
-// and the actual (wrong) TypeNode the semantic checker saw.
-=======
+type CustomError struct {
+	pos Position
+	text string
+}
+
 func NewCustomError(pos Position, text string) CustomError {
 	return CustomError{
 		pos: pos,
@@ -41,11 +42,6 @@
 	}
 }
 
-type CustomError struct {
-	pos Position
-	text string
-}
-
 func (e CustomError) Pos() Position {
 	return e.pos
 }
@@ -54,7 +50,8 @@
 	return e.text
 }
 
->>>>>>> b02eeef6
+// TypeError is a struct for a TypeError, storing a list of acceptable TypeNode,
+// and the actual (wrong) TypeNode the semantic checker saw.
 type TypeError struct {
 	pos      Position
 	got      TypeNode
@@ -89,16 +86,13 @@
 	return b.String()
 }
 
-<<<<<<< HEAD
-// NewTypeError returns an initialised TypeError.
-=======
 func (e TypeError) addPos(pos Position) GenericError {
 	if e.got == nil { return nil }
 	e.pos = pos
 	return e
 }
 
->>>>>>> b02eeef6
+// NewTypeError returns an initialised TypeError.
 func NewTypeError(got TypeNode, expected map[TypeNode]bool) TypeError {
 	return TypeError{
 		got:      got,
@@ -106,17 +100,8 @@
 	}
 }
 
-<<<<<<< HEAD
-// addPos is used to add the Position to the TypeError.
-func (e TypeError) addPos(pos Position) TypeError {
-	e.pos = pos
-	return e
-}
-
 // DeclarationError is a struct for a declaration error, for example, using an
 // identifier before it is declared. It implements GenericError.
-=======
->>>>>>> b02eeef6
 type DeclarationError struct {
 	pos      Position
 	isFunction bool
@@ -180,14 +165,8 @@
 		v.symbolTable.MoveDownScope()
 		v.typeChecker.expectRepeatUntilForce(node.t)
 	case ParameterNode:
-<<<<<<< HEAD
 		if _, ok := v.symbolTable.SearchForIdent(node.ident.ident); ok {
-			declarationError = NewDeclarationError(node.pos, false, true, node.ident.ident)
-=======
-		_, ok := v.symbolTable.SearchForIdent(node.ident.ident)
-		if ok {
 			foundError = NewDeclarationError(node.pos, false, true, node.ident.ident)
->>>>>>> b02eeef6
 		} else {
 			v.symbolTable.AddToScope(node.ident.ident, node)
 		}
@@ -220,14 +199,8 @@
 		v.typeChecker.expect(NewBaseTypeNode(BOOL))
 	case ScopeNode:
 	case IdentifierNode:
-<<<<<<< HEAD
 		if identDec, ok := v.symbolTable.SearchForIdent(node.ident); !ok {
-			declarationError = NewDeclarationError(node.pos, false, false, node.ident)
-=======
-		identDec, ok := v.symbolTable.SearchForIdent(node.ident)
-		if !ok {
 			foundError = NewDeclarationError(node.pos, false, false, node.ident)
->>>>>>> b02eeef6
 			v.typeChecker.seen(nil)
 			v.typeChecker.freeze(node)
 		} else {
@@ -259,15 +232,8 @@
 			v.typeChecker.expect(identDec.t)
 		}
 	case ArrayElementNode:
-<<<<<<< HEAD
 		if identDec, ok := v.symbolTable.SearchForIdent(node.ident.ident); !ok {
-			declarationError = NewDeclarationError(node.pos, false, false, node.ident.ident)
-=======
-		// Check identifier
-		identDec, ok := v.symbolTable.SearchForIdent(node.ident.ident)
-		if !ok {
 			foundError = NewDeclarationError(node.pos, false, false, node.ident.ident)
->>>>>>> b02eeef6
 			v.typeChecker.seen(nil)
 			v.typeChecker.freeze(node)
 		} else if arrayNode, ok := identDec.t.(ArrayTypeNode); !ok {
@@ -289,14 +255,8 @@
 	case NewPairNode:
 		foundError = v.typeChecker.seen(PairTypeNode{}).addPos(node.pos)
 	case FunctionCallNode:
-<<<<<<< HEAD
 		if f, ok := v.symbolTable.SearchForFunction(node.ident.ident); !ok {
-			declarationError = NewDeclarationError(node.pos, true, false, node.ident.ident)
-=======
-		f, ok := v.symbolTable.SearchForFunction(node.ident.ident)
-		if !ok {
 			foundError = NewDeclarationError(node.pos, true, false, node.ident.ident)
->>>>>>> b02eeef6
 			v.typeChecker.seen(nil)
 			v.typeChecker.freeze(node)
 		} else if len(f.params) != len(node.exprs) {
@@ -367,16 +327,9 @@
 		v.symbolTable.MoveDownScope()
 	}
 
-<<<<<<< HEAD
   // If we have an error, add it to the list of errors.
-	if declarationError != (DeclarationError{}) {
-		v.Errors = append(v.Errors, declarationError)
-	} else if typeError.got != nil {
-		v.Errors = append(v.Errors, typeError)
-=======
 	if foundError != nil {
 		v.Errors = append(v.Errors, foundError)
->>>>>>> b02eeef6
 	}
 }
 
