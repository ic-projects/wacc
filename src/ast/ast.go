--- conflicted
+++ resolved
@@ -168,776 +168,6 @@
 		}
 		return fmt.Sprintf("line %d, column %d, offset %d", p.lineNumber, colNum, offsetNum)
 	}
-<<<<<<< HEAD
-	return fmt.Sprintf("line %d, column %d", p.lineNumber, colNum)
-=======
 
 	return fmt.Sprintf("%d:%d", p.lineNumber, colNum)
-}
-
-/**** StatementNodes ****/
-
-type StatementNode interface {
-}
-
-type SkipNode struct {
-	pos Position
-}
-
-func NewSkipNode(pos Position) SkipNode {
-	return SkipNode{
-		pos: pos,
-	}
-}
-
-func (node SkipNode) String() string {
-	return "- SKIP\n"
-}
-
-type DeclareNode struct {
-	pos   Position
-	t     TypeNode
-	ident IdentifierNode
-	rhs   RHSNode
-}
-
-func NewDeclareNode(pos Position, t TypeNode, ident IdentifierNode, rhs RHSNode) DeclareNode {
-	return DeclareNode{
-		pos:   pos,
-		t:     t,
-		ident: ident,
-		rhs:   rhs,
-	}
-}
-
-func (node DeclareNode) String() string {
-	var buf bytes.Buffer
-	buf.WriteString(fmt.Sprintln("- DECLARE"))
-	buf.WriteString(fmt.Sprintln("  - TYPE"))
-	buf.WriteString(indent(fmt.Sprintf("- %s\n", node.t), "    "))
-	buf.WriteString(fmt.Sprintln("  - LHS"))
-	buf.WriteString(indent(fmt.Sprintf("%s\n", node.ident), "    "))
-	buf.WriteString(fmt.Sprintln("  - RHS"))
-	buf.WriteString(indent(fmt.Sprintf("%s\n", node.rhs), "    "))
-	return buf.String()
-}
-
-type AssignNode struct {
-	pos Position
-	lhs LHSNode
-	rhs RHSNode
-}
-
-func NewAssignNode(pos Position, lhs LHSNode, rhs RHSNode) AssignNode {
-	return AssignNode{
-		pos: pos,
-		lhs: lhs,
-		rhs: rhs,
-	}
-}
-
-func (node AssignNode) String() string {
-	var buf bytes.Buffer
-	buf.WriteString(fmt.Sprintln("- ASSIGNMENT"))
-	buf.WriteString(fmt.Sprintln("  - LHS"))
-	buf.WriteString(indent(fmt.Sprintf("%s", node.lhs), "    "))
-	buf.WriteString(fmt.Sprintln("  - RHS"))
-	buf.WriteString(indent(fmt.Sprintf("%s", node.rhs), "    "))
-	return buf.String()
-}
-
-type ReadNode struct {
-	pos  Position
-	expr ExpressionNode
-}
-
-func NewReadNode(pos Position, expr ExpressionNode) ReadNode {
-	return ReadNode{
-		pos:  pos,
-		expr: expr,
-	}
-}
-
-func (node ReadNode) String() string {
-	var buf bytes.Buffer
-	buf.WriteString(fmt.Sprintln("- READ"))
-	buf.WriteString(indent(fmt.Sprintf("%s", node.expr), "  "))
-	return buf.String()
-}
-
-type FreeNode struct {
-	pos  Position
-	expr ExpressionNode
-}
-
-func NewFreeNode(pos Position, expr ExpressionNode) FreeNode {
-	return FreeNode{
-		pos:  pos,
-		expr: expr,
-	}
-}
-
-func (node FreeNode) String() string {
-	var buf bytes.Buffer
-	buf.WriteString(fmt.Sprintln("- FREE"))
-	buf.WriteString(indent(fmt.Sprintf("%s", node.expr), "  "))
-	return buf.String()
-}
-
-type ReturnNode struct {
-	pos  Position
-	expr ExpressionNode
-}
-
-func NewReturnNode(pos Position, expr ExpressionNode) ReturnNode {
-	return ReturnNode{
-		pos:  pos,
-		expr: expr,
-	}
-}
-
-func (node ReturnNode) String() string {
-	var buf bytes.Buffer
-	buf.WriteString(fmt.Sprintln("- RETURN"))
-	buf.WriteString(indent(fmt.Sprintf("%s", node.expr), "  "))
-	return buf.String()
-}
-
-type ExitNode struct {
-	pos  Position
-	expr ExpressionNode
-}
-
-func NewExitNode(pos Position, expr ExpressionNode) ExitNode {
-	return ExitNode{
-		pos:  pos,
-		expr: expr,
-	}
-}
-
-func (node ExitNode) String() string {
-	var buf bytes.Buffer
-	buf.WriteString(fmt.Sprintln("- EXIT"))
-	buf.WriteString(indent(fmt.Sprintf("%s", node.expr), "  "))
-	return buf.String()
-}
-
-type PrintNode struct {
-	pos  Position
-	expr ExpressionNode
-}
-
-func NewPrintNode(pos Position, expr ExpressionNode) PrintNode {
-	return PrintNode{
-		pos:  pos,
-		expr: expr,
-	}
-}
-
-func (node PrintNode) String() string {
-	var buf bytes.Buffer
-	buf.WriteString(fmt.Sprintln("- PRINT"))
-	buf.WriteString(indent(fmt.Sprintf("%s", node.expr), "  "))
-	return buf.String()
-}
-
-type PrintlnNode struct {
-	pos  Position
-	expr ExpressionNode
-}
-
-func NewPrintlnNode(pos Position, expr ExpressionNode) PrintlnNode {
-	return PrintlnNode{
-		pos:  pos,
-		expr: expr,
-	}
-}
-
-func (node PrintlnNode) String() string {
-	var buf bytes.Buffer
-	buf.WriteString(fmt.Sprintln("- PRINTLN"))
-	buf.WriteString(indent(fmt.Sprintf("%s", node.expr), "  "))
-	return buf.String()
-}
-
-type IfNode struct {
-	pos       Position
-	expr      ExpressionNode
-	ifStats   []StatementNode
-	elseStats []StatementNode
-}
-
-func NewIfNode(pos Position, expr ExpressionNode, ifStats []StatementNode, elseStats []StatementNode) IfNode {
-	return IfNode{
-		pos:       pos,
-		expr:      expr,
-		ifStats:   ifStats,
-		elseStats: elseStats,
-	}
-}
-
-func (node IfNode) String() string {
-	var buf bytes.Buffer
-	buf.WriteString(fmt.Sprintln("- IF"))
-	buf.WriteString(indent(fmt.Sprintln("- CONDITION"), "  "))
-	buf.WriteString(indent(fmt.Sprintf("%s", node.expr), "    "))
-	buf.WriteString(indent(fmt.Sprintln("- THEN"), "  "))
-	for _, s := range node.ifStats {
-		buf.WriteString(indent(fmt.Sprintf("%s", s), "    "))
-	}
-	buf.WriteString(indent(fmt.Sprintln("- ELSE"), "  "))
-	for _, s := range node.elseStats {
-		buf.WriteString(indent(fmt.Sprintf("%s", s), "    "))
-	}
-	return buf.String()
-}
-
-type LoopNode struct {
-	pos   Position
-	expr  ExpressionNode
-	stats []StatementNode
-}
-
-func NewLoopNode(pos Position, expr ExpressionNode, stats []StatementNode) LoopNode {
-	return LoopNode{
-		pos:   pos,
-		expr:  expr,
-		stats: stats,
-	}
-}
-
-func (node LoopNode) String() string {
-	var buf bytes.Buffer
-	buf.WriteString(fmt.Sprintln("- LOOP"))
-	buf.WriteString(fmt.Sprintln("  - CONDITION"))
-	buf.WriteString(indent(fmt.Sprintf("%s", node.expr), "    "))
-	buf.WriteString(fmt.Sprintln("  - DO"))
-	for _, s := range node.stats {
-		buf.WriteString(indent(fmt.Sprintf("%s", s), "    "))
-	}
-	return buf.String()
-}
-
-type ScopeNode struct {
-	pos   Position
-	stats []StatementNode
-}
-
-func NewScopeNode(pos Position, stats []StatementNode) ScopeNode {
-	return ScopeNode{
-		pos:   pos,
-		stats: stats,
-	}
-}
-
-func (node ScopeNode) String() string {
-	var buf bytes.Buffer
-	buf.WriteString(fmt.Sprintln("- SCOPE"))
-	for _, s := range node.stats {
-		buf.WriteString(indent(fmt.Sprintf("%s", s), "  "))
-	}
-	return buf.String()
-}
-
-/**** LHSNodes ****/
-
-type LHSNode interface {
-}
-
-type LHSNodeStruct struct {
-}
-
-func NewLHSNode() LHSNode {
-	return LHSNodeStruct{}
-}
-
-type IdentifierNode struct {
-	pos   Position
-	ident string
-}
-
-func NewIdentifierNode(pos Position, ident string) IdentifierNode {
-	return IdentifierNode{
-		pos:   pos,
-		ident: ident,
-	}
-}
-
-func (node IdentifierNode) String() string {
-	if node.ident == "" {
-		return "- main"
-	}
-	return fmt.Sprintf("- %s", node.ident)
-}
-
-type PairFirstElementNode struct {
-	pos  Position
-	expr ExpressionNode
-}
-
-func NewPairFirstElementNode(pos Position, expr ExpressionNode) PairFirstElementNode {
-	return PairFirstElementNode{
-		pos:  pos,
-		expr: expr,
-	}
-}
-
-func (node PairFirstElementNode) String() string {
-	var buf bytes.Buffer
-	buf.WriteString(fmt.Sprintln("- FST"))
-	buf.WriteString(indent(fmt.Sprintf("%s\n", node.expr), "  "))
-	return buf.String()
-}
-
-type PairSecondElementNode struct {
-	pos  Position
-	expr ExpressionNode
-}
-
-func NewPairSecondElementNode(pos Position, expr ExpressionNode) PairSecondElementNode {
-	return PairSecondElementNode{
-		pos:  pos,
-		expr: expr,
-	}
-}
-
-func (node PairSecondElementNode) String() string {
-	var buf bytes.Buffer
-	buf.WriteString(fmt.Sprintln("- SND"))
-	buf.WriteString(indent(fmt.Sprintf("%s\n", node.expr), "  "))
-	return buf.String()
-}
-
-type ArrayElementNode struct {
-	pos   Position
-	ident IdentifierNode
-	exprs []ExpressionNode
-}
-
-func NewArrayElementNode(pos Position, ident IdentifierNode, exprs []ExpressionNode) ArrayElementNode {
-	return ArrayElementNode{
-		pos:   pos,
-		ident: ident,
-		exprs: exprs,
-	}
-}
-
-func (node ArrayElementNode) String() string {
-	var buf bytes.Buffer
-	buf.WriteString(fmt.Sprintf("%s\n", node.ident))
-	for _, e := range node.exprs {
-		buf.WriteString(fmt.Sprintln("  - []"))
-		buf.WriteString(indent(fmt.Sprintf("%s\n", e), "    "))
-	}
-	return buf.String()
-}
-
-/**** RHSNodes ****/
-
-type RHSNode interface {
-}
-
-type RHSNodeStruct struct {
-}
-
-func NewRHSNode() RHSNode {
-	return RHSNodeStruct{}
-}
-
-// ExpressionNode
-
-type ArrayLiteralNode struct {
-	pos   Position
-	exprs []ExpressionNode
-}
-
-func NewArrayLiteralNode(pos Position, exprs []ExpressionNode) ArrayLiteralNode {
-	return ArrayLiteralNode{
-		pos:   pos,
-		exprs: exprs,
-	}
-}
-
-func (node ArrayLiteralNode) String() string {
-	var buf bytes.Buffer
-	buf.WriteString(fmt.Sprintln("- ARRAY LITERAL"))
-	for _, e := range node.exprs {
-		buf.WriteString(indent(fmt.Sprintf("%s\n", e), "  "))
-	}
-	return buf.String()
-}
-
-type NewPairNode struct {
-	pos Position
-	fst ExpressionNode
-	snd ExpressionNode
-}
-
-func NewNewPairNode(pos Position, fst ExpressionNode, snd ExpressionNode) NewPairNode {
-	return NewPairNode{
-		pos: pos,
-		fst: fst,
-		snd: snd,
-	}
-}
-
-func (node NewPairNode) String() string {
-	var buf bytes.Buffer
-	buf.WriteString(fmt.Sprintln("- NEW_PAIR"))
-	buf.WriteString(indent(fmt.Sprintln("- FST"), "  "))
-	buf.WriteString(indent(fmt.Sprintf("%s\n", node.fst), "    "))
-	buf.WriteString(indent(fmt.Sprintln("- SND"), "  "))
-	buf.WriteString(indent(fmt.Sprintf("%s\n", node.snd), "    "))
-	return buf.String()
-}
-
-// PairFirstElementNode
-
-// PairSecondElementNode
-
-type FunctionCallNode struct {
-	pos   Position
-	ident IdentifierNode
-	exprs []ExpressionNode
-}
-
-func NewFunctionCallNode(pos Position, ident IdentifierNode, exprs []ExpressionNode) FunctionCallNode {
-	return FunctionCallNode{
-		pos:   pos,
-		ident: ident,
-		exprs: exprs,
-	}
-}
-
-func (node FunctionCallNode) String() string {
-	var buf bytes.Buffer
-	buf.WriteString(fmt.Sprintf("%s\n", node.ident))
-	for _, e := range node.exprs {
-		buf.WriteString(fmt.Sprintf("%s\n", e))
-	}
-	return buf.String()
-}
-
-/**** TypeNodes ****/
-
-type TypeNode interface {
-}
-
-type BaseType int
-
-const (
-	INT BaseType = iota
-	BOOL
-	CHAR
-	STRING
-	PAIR
-	VOID
-)
-
-func (t BaseType) String() string {
-	switch t {
-	case INT:
-		return "int"
-	case BOOL:
-		return "bool"
-	case CHAR:
-		return "char"
-	case STRING:
-		return "string"
-	case PAIR:
-		if DEBUG_MODE {
-			return "basePair"
-		}
-		return ""
-	case VOID:
-		return "int"
-	}
-	return ""
-}
-
-type BaseTypeNode struct {
-	t BaseType
-}
-
-func NewBaseTypeNode(t BaseType) BaseTypeNode {
-	return BaseTypeNode{
-		t: t,
-	}
-}
-
-func (node BaseTypeNode) String() string {
-	return fmt.Sprintf("%s", node.t)
-}
-
-type ArrayTypeNode struct {
-	t   TypeNode
-	dim int
-}
-
-func NewArrayTypeNode(t TypeNode, dim int) ArrayTypeNode {
-	return ArrayTypeNode{
-		t:   t,
-		dim: dim,
-	}
-}
-
-func (node ArrayTypeNode) String() string {
-	var buf bytes.Buffer
-	buf.WriteString(fmt.Sprintf("%s", node.t))
-	for i := 0; i < node.dim; i++ {
-		buf.WriteString("[]")
-	}
-	return buf.String()
-}
-
-type PairTypeNode struct {
-	t1 TypeNode
-	t2 TypeNode
-}
-
-func NewPairTypeNode(t1 TypeNode, t2 TypeNode) PairTypeNode {
-	return PairTypeNode{
-		t1: t1,
-		t2: t2,
-	}
-}
-
-func (node PairTypeNode) String() string {
-	if DEBUG_MODE {
-		return fmt.Sprintf("pair(%s,%s)", node.t1, node.t2)
-	}
-	return fmt.Sprintf("%s%s", node.t1, node.t2)
-}
-
-/**** ExpressionNodes ****/
-
-type ExpressionNode interface {
-}
-
-type UnaryOperator int
-
-const (
-	NOT UnaryOperator = iota
-	NEG
-	LEN
-	ORD
-	CHR
-)
-
-func (unOp UnaryOperator) String() string {
-	switch unOp {
-	case NOT:
-		return "- !"
-	case NEG:
-		return "- -"
-	case LEN:
-		return "- len"
-	case ORD:
-		return "- ord"
-	case CHR:
-		return "- chr"
-	}
-	return "ERROR"
-}
-
-type BinaryOperator int
-
-const (
-	MUL BinaryOperator = iota
-	DIV
-	MOD
-	ADD
-	SUB
-	GT
-	GEQ
-	LT
-	LEQ
-	EQ
-	NEQ
-	AND
-	OR
-)
-
-func (binOp BinaryOperator) String() string {
-	switch binOp {
-	case MUL:
-		return "- *"
-	case DIV:
-		return "- /"
-	case MOD:
-		return "- %"
-	case ADD:
-		return "- +"
-	case SUB:
-		return "- -"
-	case GT:
-		return "- >"
-	case LT:
-		return "- <"
-	case LEQ:
-		return "- <="
-	case GEQ:
-		return "- >="
-	case EQ:
-		return "- =="
-	case NEQ:
-		return "- !="
-	case AND:
-		return "- &&"
-	case OR:
-		return "- ||"
-	}
-	return "ERROR"
-}
-
-type IntegerLiteralNode struct {
-	pos Position
-	val int
-}
-
-func NewIntegerLiteralNode(pos Position, val int) IntegerLiteralNode {
-	return IntegerLiteralNode{
-		pos: pos,
-		val: val,
-	}
-}
-
-func (node IntegerLiteralNode) String() string {
-	return fmt.Sprintf("- %d", node.val)
-}
-
-type BooleanLiteralNode struct {
-	pos Position
-	val bool
-}
-
-func NewBooleanLiteralNode(pos Position, val bool) BooleanLiteralNode {
-	return BooleanLiteralNode{
-		pos: pos,
-		val: val,
-	}
-}
-
-func (node BooleanLiteralNode) String() string {
-	return fmt.Sprintf("- %s", strconv.FormatBool(node.val))
-}
-
-type CharacterLiteralNode struct {
-	pos Position
-	val rune
-}
-
-func NewCharacterLiteralNode(pos Position, val rune) CharacterLiteralNode {
-	return CharacterLiteralNode{
-		pos: pos,
-		val: val,
-	}
-}
-
-func (node CharacterLiteralNode) String() string {
-	if node.val == '\000' {
-		return "- '\\0'"
-	}
-	if node.val == '"' {
-		return "- '\\\"'"
-	}
-	return fmt.Sprintf("- %q", node.val)
-}
-
-type StringLiteralNode struct {
-	pos Position
-	val string
-}
-
-func NewStringLiteralNode(pos Position, val string) StringLiteralNode {
-	return StringLiteralNode{
-		pos: pos,
-		val: val,
-	}
-}
-
-func (node StringLiteralNode) String() string {
-	return fmt.Sprintf("- %s", node.val)
-}
-
-type PairLiteralNode struct {
-	pos Position
-}
-
-func NewPairLiteralNode(pos Position) PairLiteralNode {
-	return PairLiteralNode{
-		pos: pos,
-	}
-}
-
-func (node PairLiteralNode) String() string {
-	return "- null\n"
-}
-
-// IdentifierNode
-
-// ArrayElementNode
-
-type UnaryOperatorNode struct {
-	pos  Position
-	op   UnaryOperator
-	expr ExpressionNode
-}
-
-func NewUnaryOperatorNode(pos Position, op UnaryOperator, expr ExpressionNode) UnaryOperatorNode {
-	return UnaryOperatorNode{
-		pos:  pos,
-		op:   op,
-		expr: expr,
-	}
-}
-
-func (node UnaryOperatorNode) String() string {
-	var buf bytes.Buffer
-
-	buf.WriteString(fmt.Sprintf("%s\n", node.op))
-	buf.WriteString(indent(fmt.Sprintf("%s\n", node.expr), "  "))
-
-	return buf.String()
-}
-
-type BinaryOperatorNode struct {
-	pos   Position
-	op    BinaryOperator
-	expr1 ExpressionNode
-	expr2 ExpressionNode
-}
-
-func NewBinaryOperatorNode(pos Position, op BinaryOperator, expr1 ExpressionNode, expr2 ExpressionNode) BinaryOperatorNode {
-	return BinaryOperatorNode{
-		pos:   pos,
-		op:    op,
-		expr1: expr1,
-		expr2: expr2,
-	}
-}
-
-func (node BinaryOperatorNode) String() string {
-	var buf bytes.Buffer
-
-	buf.WriteString(fmt.Sprintf("%s\n", node.op))
-	buf.WriteString(indent(fmt.Sprintf("%s\n", node.expr1), "  "))
-	buf.WriteString(indent(fmt.Sprintf("%s\n", node.expr2), "  "))
-
-	return buf.String()
-}
-
-func BuildBinOpTree(first ExpressionNode, list []interface{}, position Position) ExpressionNode {
-	if len(list) > 1 {
-		var toparse []interface{}
-		for i := 0; i < len(list)-1; i++ {
-			toparse = append(toparse, list[i])
-		}
-		rest := BuildBinOpTree(first, toparse, position)
-		last := list[len(list)-1].([]interface{})
-		return NewBinaryOperatorNode(position, last[1].(BinaryOperator), rest, last[3])
-	} else {
-		return NewBinaryOperatorNode(position, list[0].([]interface{})[1].(BinaryOperator), first, list[0].([]interface{})[3])
-	}
->>>>>>> cc50e67c
 }