--- conflicted
+++ resolved
@@ -1,14 +1,9 @@
 package ast
 
 import (
-<<<<<<< HEAD
-	"bytes"
-	"fmt"
-=======
     "bytes"
     "fmt"
     "strconv"
->>>>>>> 1e604577
 )
 
 /*  WACC Abstract Syntax Tree
@@ -585,24 +580,6 @@
 	CHR
 )
 
-<<<<<<< HEAD
-=======
-func (unOp UnaryOperator) String() string {
-  switch unOp {
-  case NOT:
-    return "- !"
-  case NEG:
-    return "- -"
-  case LEN:
-    return "- len"
-  case ORD:
-    return "- ord"
-  case CHR:
-    return "- chr"
-  }
-}
-
->>>>>>> 1e604577
 type BinaryOperator int
 
 const (
@@ -762,16 +739,10 @@
 }
 
 type BinaryOperatorNode struct {
-<<<<<<< HEAD
 	pos   Position
 	op    BinaryOperator
 	expr1 ExpressionNode
 	expr2 ExpressionNode
-=======
-    pos Position
-    op BinaryOperator
-    expr1 ExpressionNode
-    expr2 ExpressionNode
 }
 
 func NewBinaryOperatorNode(pos Position, op BinaryOperatorNode, expr1 ExpressionNode, expr2 ExpressionNode) BinaryOperatorNode {
@@ -791,5 +762,4 @@
   buf.WriteString(fmt.Sprintln("- %s", node.expr2))
 
   return buf.String()
->>>>>>> 1e604577
 }