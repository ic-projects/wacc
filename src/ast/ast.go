--- conflicted
+++ resolved
@@ -24,10 +24,10 @@
 
 */
 
-<<<<<<< HEAD
 type ProgramNode interface {
 
-=======
+}
+
 func indent(s string, sep string) string {
 	var buf bytes.Buffer
 	for _, line := range strings.Split(s, "\n") {
@@ -36,7 +36,6 @@
 		}
 	}
 	return buf.String()
->>>>>>> be4b37d5
 }
 
 type Program struct {
